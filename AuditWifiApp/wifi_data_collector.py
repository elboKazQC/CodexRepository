"""
Collecteur de données WiFi pour l'audit de couverture
"""
import os
import json
import logging
import logging.handlers
import threading
import re
import time
import subprocess
from datetime import datetime
from typing import List, Optional, Dict

from config_manager import ConfigurationManager
from app_config import CONFIG_PATH

from models.measurement_record import WifiMeasurement, PingMeasurement, NetworkStatus
from models.wifi_record import WifiRecord
from wifi.powershell_collector import PowerShellWiFiCollector
from app_config import load_config
from config_manager import ConfigurationManager

<<<<<<< HEAD
# Constantes de configuration
RETRY_CONFIG = {
    'MAX_RETRIES': 3,
    'RETRY_DELAY': 2,  # secondes
    'SCAN_TIMEOUT': 10,  # secondes
    'PING_TIMEOUT': 10,  # secondes
}

# Seuils par défaut pour la qualité WiFi
DEFAULT_WIFI_THRESHOLDS = {
    "signal": {"weak": -70, "critical": -80},
    "packet_loss": {"warning": 10, "critical": 20},
    "latency": {"warning": 100, "critical": 200},
}
=======
>>>>>>> 3c271c23

def _percent_to_dbm(percent: int) -> int:
    """Convertit un pourcentage de signal en dBm (approximation)"""
    if percent >= 100:
        return -50
    elif percent <= 0:
        return -100
    return int(-100 + (percent / 2))

def _channel_to_frequency_mhz(channel: int) -> int:
    """Convertit un numéro de canal en fréquence MHz"""
    if 1 <= channel <= 14:  # 2.4 GHz
        return 2407 + (channel * 5)
    elif 36 <= channel <= 165:  # 5 GHz
        return 5000 + (channel * 5)
    return 0

class WifiDataCollector:
    """Collecte des données WiFi et les stocke dans des enregistrements."""

<<<<<<< HEAD
    def __init__(self, base_path: str = "logs_moxa", config_manager: Optional[ConfigurationManager] = None):
        """Initialise le collecteur avec le chemin de base et la configuration."""
        self.base_path = base_path
=======
    def __init__(self, base_path: str | None = None, config_manager: ConfigurationManager | None = None):
        """Initialise le collecteur avec les paramètres issus de la configuration."""
        self.config_manager = config_manager or ConfigurationManager(path=CONFIG_PATH)
        cfg = self.config_manager.get_config().get("wifi", {})
        collector_cfg = cfg.get("collector", {})
        self.retry_config = collector_cfg.get("retry", {})
        self.thresholds = cfg.get("thresholds", {})

        self.base_path = base_path or collector_cfg.get("base_path", "logs_moxa")
>>>>>>> 3c271c23
        self.current_cycle: int = 0
        self.current_zone: str = "Non spécifiée"
        self.current_location_tag: str = ""
        self.is_collecting = False
        self.measurement_lock = threading.Lock()
        if config_manager is None:
            cfg = load_config()
            config_manager = ConfigurationManager(cfg)
        self.config_manager = config_manager
        self.wifi_thresholds = self.config_manager.get_config().get("wifi_thresholds", DEFAULT_WIFI_THRESHOLDS)
        self._setup_logging()
        self.ps_collector = PowerShellWiFiCollector()
        self.records: List[WifiRecord] = []

    def _setup_logging(self):
        """Configure le système de logging"""
        self.logger = logging.getLogger('wifi_collector')
        self.logger.setLevel(logging.DEBUG)

        if not self.logger.handlers:
            # Configure console handler
            console_handler = logging.StreamHandler()
            console_handler.setLevel(logging.DEBUG)
            formatter = logging.Formatter('%(asctime)s - %(name)s - %(levelname)s - %(message)s')
            console_handler.setFormatter(formatter)
            self.logger.addHandler(console_handler)

            # Configure file handler
            os.makedirs(self.base_path, exist_ok=True)
            file_handler = logging.handlers.RotatingFileHandler(
                os.path.join(self.base_path, 'wifi_collector.log'),
                maxBytes=1024*1024,
                backupCount=5
            )
            file_handler.setLevel(logging.DEBUG)
            file_handler.setFormatter(formatter)
            self.logger.addHandler(file_handler)

        self.logger.debug("Logger configured")

    def _create_wifi_measurement_from_ps(self, wifi_data: Dict) -> Optional[WifiMeasurement]:
        """Crée un objet WifiMeasurement à partir des données PowerShell"""
        try:
            if not wifi_data:
                self.logger.error("Données WiFi vides")
                return None

            # Get required fields with default values
            ssid = wifi_data.get('SSID', 'N/A')
            signal_percent = int(wifi_data.get('SignalStrength', '0').strip('%'))
            signal_dbm = wifi_data.get('SignalStrengthDBM')
            if signal_dbm is None and signal_percent > 0:
                # Convert percentage to dBm if not provided
                signal_dbm = -100 + (signal_percent * 0.5)
            else:
                signal_dbm = int(signal_dbm or -100)

            channel_val = int(wifi_data.get('Channel', '0'))
            band = wifi_data.get('Band', '2.4 GHz')  # Default to 2.4 GHz if not specified

            noise_floor = wifi_data.get('NoiseFloor')
            noise_floor = int(noise_floor) if noise_floor not in [None, ""] else None
            snr_value = wifi_data.get('SNR')
            snr_value = int(snr_value) if snr_value not in [None, ""] else None
            if snr_value is None and noise_floor is not None:
                snr_value = int(signal_dbm) - int(noise_floor)

            # Create measurement
            measurement = WifiMeasurement(
                ssid=ssid,
                bssid=wifi_data.get('BSSID', '00:00:00:00:00:00'),
                signal_percent=signal_percent,
                signal_dbm=signal_dbm,
                channel=channel_val,
                band=band,
                frequency=band,
                frequency_mhz=_channel_to_frequency_mhz(channel_val),
                is_connected=bool(ssid != 'N/A'),
                channel_utilization=float(wifi_data.get('ChannelUtilization', '0').strip('%')) / 100,
                noise_floor=noise_floor,
                snr=snr_value
            )

            self.logger.debug(f"Mesure WiFi créée: SSID={ssid}, "
                          f"Signal={signal_percent}% ({signal_dbm}dBm), "
                          f"Canal={channel_val}")

            return measurement

        except Exception as e:
            self.logger.error(f"Erreur lors de la création de la mesure WiFi: {str(e)}")
            return None

    def start_collection(self, zone: str = "", location_tag: str = "", interval: float = 1.0) -> bool:
        """Démarre la collecte de données WiFi"""
        if self.is_collecting:
            return False

        self.current_zone = zone
        self.current_location_tag = location_tag
        self.is_collecting = True

        # Démarre la collecte PowerShell avec callback
        self.ps_collector.start_collection(
            callback=self._handle_wifi_data,
            interval=interval
        )

        self.logger.info(f"Collection démarrée - Zone: {zone}, Tag: {location_tag}")
        return True

    def stop_collection(self) -> bool:
        """Arrête la collecte de données WiFi"""
        if not self.is_collecting:
            return False

        self.is_collecting = False

        # Récupère et sauvegarde les données de la session
        session_data = self.ps_collector.stop_collection()
        if session_data:
            self.ps_collector.save_session_data(self.base_path)

        self.logger.info("Collection arrêtée")
        return True

    def _handle_wifi_data(self, wifi_data: Dict):
        """Traite les données WiFi reçues du collecteur PowerShell"""
        with self.measurement_lock:
            try:
                timestamp = datetime.fromisoformat(wifi_data['timestamp'])
                wifi_measurement = self._create_wifi_measurement_from_ps(wifi_data)

                if not wifi_measurement:
                    return

                # Créer le ping measurement si disponible
                ping_measurement = None
                if int(wifi_data.get('PingLatency', -1)) >= 0:
                    ping_measurement = PingMeasurement(
                        latency=int(wifi_data['PingLatency']),
                        packet_loss=int(wifi_data.get('PacketLoss', 0))
                    )

                # Créer le record
                record = WifiRecord(
                    timestamp=timestamp,
                    zone=self.current_zone,
                    location_tag=self.current_location_tag,
                    cycle=self.current_cycle,
                    wifi_measurement=wifi_measurement,
                    ping_measurement=ping_measurement
                )

                # Ajouter à la liste des records
                self.records.append(record)
                self.current_cycle += 1

                self.logger.debug(f"Nouvelle mesure enregistrée: {record}")

            except Exception as e:
                self.logger.error(f"Erreur lors du traitement des données WiFi: {str(e)}")

    def get_current_status(self) -> NetworkStatus:
        """Retourne le statut actuel basé sur la dernière mesure"""
        if not self.records:
            return NetworkStatus.UNKNOWN

        last_record = self.records[-1]
        wifi_meas = last_record.wifi_measurement
        ping_meas = last_record.ping_measurement

        # Vérifier les critères dans l'ordre du plus critique au moins critique
<<<<<<< HEAD
        signal_crit = self.wifi_thresholds['signal']['critical']
        loss_warn = self.wifi_thresholds['packet_loss']['warning']
        loss_crit = self.wifi_thresholds['packet_loss']['critical']
        latency_warn = self.wifi_thresholds['latency']['warning']
        latency_crit = self.wifi_thresholds['latency']['critical']

        if not wifi_meas or wifi_meas.signal_dbm <= signal_crit:
=======
        if not wifi_meas or wifi_meas.signal_dbm <= self.thresholds.get('signal_critical', -80):
>>>>>>> 3c271c23
            return NetworkStatus.CRITICAL

        if not ping_meas:
            return NetworkStatus.WARNING

<<<<<<< HEAD
        if (ping_meas.lost_percent >= loss_crit or
            ping_meas.latency >= latency_crit):
            return NetworkStatus.CRITICAL

        if (ping_meas.lost_percent >= loss_warn or
            ping_meas.latency >= latency_warn):
=======
        if (
            ping_meas.lost_percent >= self.thresholds.get('packet_loss_critical', 20)
            or ping_meas.latency >= self.thresholds.get('latency_critical', 200)
        ):
            return NetworkStatus.CRITICAL

        if (
            ping_meas.lost_percent >= self.thresholds.get('packet_loss_warning', 10)
            or ping_meas.latency >= self.thresholds.get('latency_warning', 100)
        ):
>>>>>>> 3c271c23
            return NetworkStatus.WARNING

        return NetworkStatus.GOOD

    def get_latest_record(self) -> Optional[WifiRecord]:
        """Retourne le dernier enregistrement"""
        if not self.records:
            return None
        return self.records[-1]

    def collect_sample(self) -> Optional[WifiRecord]:
        """Collecte un échantillon complet de données WiFi"""
        start_time = time.time()
        self.logger.info("Démarrage de la collecte de données...")

        try:
            # Get latest record from PowerShell collector
            wifi_data = self.ps_collector.get_wifi_data()
            if not wifi_data:
                self.logger.error("Pas de données WiFi disponibles")
                return None

            # Create WiFi measurement
            wifi_measurement = self._create_wifi_measurement_from_ps(wifi_data)
            if not wifi_measurement:
                return None

            # Create ping measurement if we have a WiFi connection
            ping_measurement = None
            if wifi_measurement.ssid != "N/A":
                try:
                    # Try to ping default gateway
                    gateway = subprocess.check_output(["route", "print", "0.0.0.0"],
                                                   encoding='latin1',
                                                   stderr=subprocess.PIPE).decode('latin1')
                    gateway_match = re.search(r"0\.0\.0\.0\s+0\.0\.0\.0\s+(\d+\.\d+\.\d+\.\d+)", gateway)
                    if gateway_match:
                        gateway_ip = gateway_match.group(1)
                        ping = subprocess.check_output(["ping", "-n", "1", gateway_ip],
                                                    encoding='latin1',
                                                    stderr=subprocess.PIPE).decode('latin1')
                        time_match = re.search(r"temps[<=](\d+)ms", ping)
                        if time_match:
                            latency = int(time_match.group(1))
                            ping_measurement = PingMeasurement(
                                latency=latency,
                                packet_loss=0 if latency > 0 else 100
                            )
                except Exception as e:
                    self.logger.warning(f"Erreur lors du ping: {str(e)}")

            # Create record
            record = WifiRecord(
                timestamp=datetime.now(),
                zone=self.current_zone,
                location_tag=self.current_location_tag,
                cycle=self.current_cycle,
                wifi_measurement=wifi_measurement,
                ping_measurement=ping_measurement
            )

            # Save record
            with self.measurement_lock:
                self.records.append(record)
                self.current_cycle += 1

            collection_time = time.time() - start_time
            self.logger.info(f"Collecte terminée en {collection_time:.2f}s")

            # Log summary
            if wifi_measurement:
                self.logger.info(f"Connecté à {wifi_measurement.ssid} ({wifi_measurement.signal_dbm} dBm)")
            if ping_measurement:
                self.logger.info(f"Latence: {ping_measurement.latency}ms")

            return record

        except Exception as e:
            self.logger.error(f"Erreur lors de la collecte: {str(e)}", exc_info=True)
            return None

    def export_records(self, filename: Optional[str] = None) -> str:
        """Exporte les enregistrements dans un fichier JSON"""
        if not filename:
            filename = f"wifi_records_{datetime.now().strftime('%Y%m%d_%H%M%S')}.json"

        filepath = os.path.join(self.base_path, filename)
        records_data = [
            {
                "timestamp": record.timestamp.isoformat(),
                "zone": record.zone,
                "location_tag": record.location_tag,
                "cycle": record.cycle,
                "wifi": record.wifi_measurement.__dict__ if record.wifi_measurement else None,
                "ping": record.ping_measurement.__dict__ if record.ping_measurement else None
            }
            for record in self.records
        ]

        with open(filepath, 'w') as f:
            json.dump(records_data, f, indent=2)

        self.logger.info(f"Enregistrements exportés vers {filepath}")
        return filepath<|MERGE_RESOLUTION|>--- conflicted
+++ resolved
@@ -21,7 +21,7 @@
 from app_config import load_config
 from config_manager import ConfigurationManager
 
-<<<<<<< HEAD
+
 # Constantes de configuration
 RETRY_CONFIG = {
     'MAX_RETRIES': 3,
@@ -36,8 +36,7 @@
     "packet_loss": {"warning": 10, "critical": 20},
     "latency": {"warning": 100, "critical": 200},
 }
-=======
->>>>>>> 3c271c23
+
 
 def _percent_to_dbm(percent: int) -> int:
     """Convertit un pourcentage de signal en dBm (approximation)"""
@@ -58,11 +57,7 @@
 class WifiDataCollector:
     """Collecte des données WiFi et les stocke dans des enregistrements."""
 
-<<<<<<< HEAD
-    def __init__(self, base_path: str = "logs_moxa", config_manager: Optional[ConfigurationManager] = None):
-        """Initialise le collecteur avec le chemin de base et la configuration."""
-        self.base_path = base_path
-=======
+
     def __init__(self, base_path: str | None = None, config_manager: ConfigurationManager | None = None):
         """Initialise le collecteur avec les paramètres issus de la configuration."""
         self.config_manager = config_manager or ConfigurationManager(path=CONFIG_PATH)
@@ -72,7 +67,7 @@
         self.thresholds = cfg.get("thresholds", {})
 
         self.base_path = base_path or collector_cfg.get("base_path", "logs_moxa")
->>>>>>> 3c271c23
+
         self.current_cycle: int = 0
         self.current_zone: str = "Non spécifiée"
         self.current_location_tag: str = ""
@@ -246,7 +241,7 @@
         ping_meas = last_record.ping_measurement
 
         # Vérifier les critères dans l'ordre du plus critique au moins critique
-<<<<<<< HEAD
+
         signal_crit = self.wifi_thresholds['signal']['critical']
         loss_warn = self.wifi_thresholds['packet_loss']['warning']
         loss_crit = self.wifi_thresholds['packet_loss']['critical']
@@ -254,33 +249,20 @@
         latency_crit = self.wifi_thresholds['latency']['critical']
 
         if not wifi_meas or wifi_meas.signal_dbm <= signal_crit:
-=======
-        if not wifi_meas or wifi_meas.signal_dbm <= self.thresholds.get('signal_critical', -80):
->>>>>>> 3c271c23
+
             return NetworkStatus.CRITICAL
 
         if not ping_meas:
             return NetworkStatus.WARNING
 
-<<<<<<< HEAD
+
         if (ping_meas.lost_percent >= loss_crit or
             ping_meas.latency >= latency_crit):
             return NetworkStatus.CRITICAL
 
         if (ping_meas.lost_percent >= loss_warn or
             ping_meas.latency >= latency_warn):
-=======
-        if (
-            ping_meas.lost_percent >= self.thresholds.get('packet_loss_critical', 20)
-            or ping_meas.latency >= self.thresholds.get('latency_critical', 200)
-        ):
-            return NetworkStatus.CRITICAL
-
-        if (
-            ping_meas.lost_percent >= self.thresholds.get('packet_loss_warning', 10)
-            or ping_meas.latency >= self.thresholds.get('latency_warning', 100)
-        ):
->>>>>>> 3c271c23
+
             return NetworkStatus.WARNING
 
         return NetworkStatus.GOOD
