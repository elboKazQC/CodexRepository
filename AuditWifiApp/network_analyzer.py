--- conflicted
+++ resolved
@@ -12,13 +12,9 @@
 from moxa_log_analyzer import MoxaLogAnalyzer
 from history_manager import HistoryManager
 from config_manager import ConfigurationManager
-<<<<<<< HEAD
+
 from app_config import CONFIG_PATH
-=======
-
-# Configuration du chemin par défaut
-CONFIG_PATH = Path(__file__).parent / "config.yaml"
->>>>>>> b35bd8f4
+
 
 
 class NetworkAnalyzer:
