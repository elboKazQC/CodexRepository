--- conflicted
+++ resolved
@@ -16,15 +16,12 @@
 from runner import NetworkAnalyzerUI
 from app_config import load_config, save_config
 
-if "PYTEST_CURRENT_TEST" not in os.environ:
-    try:
-        import ttkbootstrap
-        from ttkbootstrap import Style
-        from ttkbootstrap.constants import *
-        BOOTSTRAP_AVAILABLE = True
-    except ImportError:  # pragma: no cover - library may be missing
-        BOOTSTRAP_AVAILABLE = False
-else:  # During tests avoid importing ttkbootstrap
+try:
+    import ttkbootstrap
+    from ttkbootstrap import Style
+    from ttkbootstrap.constants import *
+    BOOTSTRAP_AVAILABLE = True
+except ImportError:  # pragma: no cover - library may be missing
     BOOTSTRAP_AVAILABLE = False
 
 
@@ -55,19 +52,9 @@
         # Initialize Tkinter window with ttkbootstrap
         if master is None:
             if BOOTSTRAP_AVAILABLE:
-                temp = ttkbootstrap.Window(themename=theme)
-                # If ttkbootstrap is patched during tests it may return a simple
-                # mock object without the Tk interface. Fallback to ``tk.Tk`` in
-                # that situation to avoid errors.
-                if not hasattr(temp, "tk"):
-                    master = tk.Tk()
-                    self._use_bootstrap = False
-                else:
-                    master = temp
-                    self._use_bootstrap = True
+                master = ttkbootstrap.Window(themename=theme)
             else:  # fallback to classic Tk
                 master = tk.Tk()
-<<<<<<< HEAD
 
         # Set up bootstrap related attributes
         self._use_bootstrap = BOOTSTRAP_AVAILABLE
@@ -75,86 +62,32 @@
         self.style = None
         if BOOTSTRAP_AVAILABLE:
             self.style = Style(theme=theme)
-=======
-                self._use_bootstrap = False
-        else:
-            self._use_bootstrap = BOOTSTRAP_AVAILABLE
-        self._theme = theme
-
-
-        # Initialize theme variable and style before parent initialization
-
-        # Tk variable used to track the currently selected theme. Associate it
-        # with the window to avoid missing default root during tests.
-        self.theme_var = tk.StringVar(master=master, value=theme)
-        if BOOTSTRAP_AVAILABLE and Style.__module__.startswith("ttkbootstrap"):
-            try:
-                self.style = Style(theme=theme)
-            except Exception:
-                self.style = None
-        else:
-            self.style = None
-
->>>>>>> 3ee1d5bc
 
         # Call parent class constructor
         super().__init__(cast(tk.Tk, master))
 
         # Initialize theme variable
         self.theme_var = tk.StringVar(value=theme)
-        if BOOTSTRAP_AVAILABLE:
-            self.theme_var.trace_add("write", self._on_theme_change)    def create_interface(self) -> None:
+        if BOOTSTRAP_AVAILABLE:            self.theme_var.trace_add("write", lambda *args: self._on_theme_change())
+
+    def create_interface(self) -> None:
         """Override to create the interface with bootstrap styles."""
-        # Create main interface first
+        # First make sure we have our style properly initialized
+        if self._use_bootstrap and not self.style and BOOTSTRAP_AVAILABLE:
+            self.style = Style(theme=self._theme)
+            
+        # Now create the main interface from parent class
         super().create_interface()
 
+        # Exit if bootstrap is not available
         if not self._use_bootstrap:
             return
 
-        # Add theme selector
-        self.create_theme_selector()
-
-        # Apply bootstrap styles
-        self.apply_bootstrap_styles()
-
-<<<<<<< HEAD
-=======
-    def change_theme(self, theme: str) -> None:
-        """Change the current theme"""
-        if not self._use_bootstrap or not BOOTSTRAP_AVAILABLE:
-            return
-
-        try:
-            # Validate theme
-            all_themes = [t for themes in self.available_themes.values() for t in themes]
-            if theme not in all_themes:
-                return
-
-            self._theme = theme
-
-            # Create new style with the selected theme when ttkbootstrap is real
-            if Style.__module__.startswith("ttkbootstrap"):
-                try:
-                    self.style = Style(theme=theme)
-                except Exception:
-                    self.style = None
-            else:
-                self.style = None
-
-            # Apply styles to widgets
+        # Now add our bootstrap-specific UI elements
+        if hasattr(self, 'control_frame'):
+            self.create_theme_selector()
             self.apply_bootstrap_styles()
 
-            # Save theme to config
-            self._config.setdefault("interface", {})["theme"] = theme
-            save_config(self._config)
-
-            # Update theme category label
-            self._update_theme_category()
-
-        except Exception as e:
-            print(f"Error changing theme: {e}")
-
->>>>>>> 3ee1d5bc
     def apply_bootstrap_styles(self) -> None:
         """Apply bootstrap styles to widgets."""
         if not self._use_bootstrap or not self.style:
@@ -207,26 +140,24 @@
 
             # Configure theme selector styles
             self.style.configure("ThemeSelector.TLabel",
-                               font=("Helvetica", 10),
-                               padding=5)
+                             font=("Helvetica", 10),
+                             padding=5)
             self.style.configure("ThemeSelector.TCombobox",
-                               font=("Helvetica", 10),
-                               padding=2)
+                             font=("Helvetica", 10),
+                             padding=2)
 
             # Create and pack theme selector widgets
             ttk.Label(theme_frame,
                      text="Theme:",
                      style="ThemeSelector.TLabel").pack(side=tk.LEFT, padx=5)
 
-            themes = [theme for themes in self.available_themes.values()
-                     for theme in themes]
+            themes = sorted([theme for themes in self.available_themes.values()
+                           for theme in themes])
             theme_combo = ttk.Combobox(theme_frame,
                                      values=themes,
                                      textvariable=self.theme_var,
                                      style="ThemeSelector.TCombobox")
             theme_combo.pack(side=tk.LEFT)
-            theme_combo.bind('<<ComboboxSelected>>',
-                           lambda _: self.change_theme(self.theme_var.get()))
 
         except Exception as e:
             print(f"Error creating theme selector: {e}")
@@ -245,7 +176,7 @@
             self._theme = theme
             if BOOTSTRAP_AVAILABLE:
                 self.style = Style(theme=theme)
-                
+
             # Save theme preference
             if 'interface' not in self._config:
                 self._config['interface'] = {}
@@ -254,16 +185,19 @@
 
         except Exception as e:
             print(f"Error changing theme: {e}")
-              def _on_theme_change(self, *args) -> None:
+
+    def _on_theme_change(self) -> None:
         """Handle theme change events"""
         if self.theme_var and self.theme_var.get():
             self.change_theme(self.theme_var.get())
-            
-        """Point d'entrée autonome pour le test de l'interface bootstrap."""def main() -> None:
+
+
+def main() -> None:
     """Point d'entrée autonome pour le test de l'interface bootstrap."""
     root = ttkbootstrap.Window(themename="darkly") if BOOTSTRAP_AVAILABLE else tk.Tk()
     app = BootstrapNetworkAnalyzerUI(master=root, theme="darkly")
     root.mainloop()
 
+
 if __name__ == "__main__":
     main()
