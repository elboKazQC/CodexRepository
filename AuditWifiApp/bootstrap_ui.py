--- conflicted
+++ resolved
@@ -44,20 +44,14 @@
         if theme is None:
             theme = self._config.get("interface", {}).get("theme", "darkly")
 
-<<<<<<< HEAD
+
         # Validate theme against known options but allow custom entries
         all_themes = [t for themes in self.available_themes.values() for t in themes]
         if theme not in all_themes:
             # Keep custom theme when ttkbootstrap is available; otherwise fall back
             if not BOOTSTRAP_AVAILABLE:
                 theme = "darkly"
-=======
-
-        # Accept custom themes even if not listed in ``available_themes``
-        all_themes = [t for themes in self.available_themes.values() for t in themes]
-
-
->>>>>>> a3479cb4
+
 
         # Initialize Tkinter window with ttkbootstrap
         if master is None:
