"""Bootstrap-based UI module for the AuditWifiApp.

This module provides a UI built with ttkbootstrap. It reuses the
NetworkAnalyzerUI logic but initializes the interface with a themed
``Window`` when ttkbootstrap is available. If ttkbootstrap is not
installed, it falls back to standard Tkinter widgets.
"""
from __future__ import annotations

import os
import sys
import tkinter as tk
from tkinter import ttk
from typing import Optional, Union, cast

from runner import NetworkAnalyzerUI
from app_config import load_config, save_config

try:
    import ttkbootstrap
    from ttkbootstrap import Style
    from ttkbootstrap.constants import *
    BOOTSTRAP_AVAILABLE = True
except ImportError:  # pragma: no cover - library may be missing
    BOOTSTRAP_AVAILABLE = False


class BootstrapNetworkAnalyzerUI(NetworkAnalyzerUI):
    """UI using ttkbootstrap for improved styling."""

    def __init__(
        self,
        master: Optional[Union[tk.Tk, 'ttkbootstrap.Window']] = None,
        theme: Optional[str] = None,
    ):
        # Liste des thèmes disponibles
        self.available_themes = {
            "Light": ["cosmo", "flatly", "litera", "minty", "lumen", "sandstone"],
            "Dark": ["darkly", "cyborg", "vapor", "solar", "superhero", "noovelia"]
        }

        # Load theme from YAML config if not provided
        self._config = load_config()
        if theme is None:
            theme = self._config.get("interface", {}).get("theme", "darkly")

<<<<<<< HEAD
        # Validate theme and allow custom ones
        all_themes = [t for themes in self.available_themes.values() for t in themes]
        if theme not in all_themes:
            self.available_themes.setdefault("Custom", []).append(theme)
=======
        # Validate theme against known or dynamic bootstrap themes
        all_themes = [t for themes in self.available_themes.values() for t in themes]
        if theme not in all_themes:
            if BOOTSTRAP_AVAILABLE:
                try:
                    probe = ttkbootstrap.Window(themename=theme)
                    available = probe.style.theme_names()
                    if theme not in available:
                        theme = "darkly"
                except Exception:
                    theme = "darkly"
            else:
                theme = "darkly"
>>>>>>> a5a4e87a

        # Initialize Tkinter window with ttkbootstrap
        if master is None:
            if BOOTSTRAP_AVAILABLE:
                master = ttkbootstrap.Window(themename=theme)
            else:  # fallback to classic Tk
                master = tk.Tk()

        # Initialize attributes needed by create_interface
        self._use_bootstrap = BOOTSTRAP_AVAILABLE
        self._theme = theme

        if self._use_bootstrap:
            self.style = Style(theme=theme)
        else:
            self.style = None

        # Now initialize parent class which will call create_interface
        super().__init__(master)

        # Initialize theme variable after parent class initialization
        self.theme_var = tk.StringVar(master=self.master, value=theme)
        if BOOTSTRAP_AVAILABLE:
            self.style = Style(theme=theme)

        # Setup theme handling after parent initialization
        if BOOTSTRAP_AVAILABLE:
            self.theme_var.trace_add("write", self._on_theme_change)

    def create_interface(self) -> None:
        """Override to create the interface with bootstrap styles."""
        if not self._use_bootstrap:
            super().create_interface()
            return

        # Create theme selector first
        self.create_theme_selector()

        # Create main interface
        super().create_interface()

        # Apply bootstrap styles
        self.apply_bootstrap_styles()

    def change_theme(self, theme: str) -> None:
        """Change the current theme"""
        if not self._use_bootstrap or not BOOTSTRAP_AVAILABLE:
            return

        try:
            # Validate theme
            all_themes = [t for themes in self.available_themes.values() for t in themes]
            if theme not in all_themes:
                return

            self._theme = theme

            # Create new style with the selected theme
            self.style = Style(theme=theme)

            # Apply styles to widgets
            self.apply_bootstrap_styles()

            # Save theme to config
            self._config.setdefault("interface", {})["theme"] = theme
            save_config(self._config)

            # Update theme category label
            self._update_theme_category()

        except Exception as e:
            print(f"Error changing theme: {e}")

    def apply_bootstrap_styles(self) -> None:
        """Apply bootstrap styles to widgets"""
        if not self._use_bootstrap or not BOOTSTRAP_AVAILABLE:
            return

        try:
            # Configure base styles
            self.style.configure("TLabel", font=("Helvetica", 10))
            self.style.configure("Title.TLabel", font=("Helvetica", 14, "bold"))
            self.style.configure("Subtitle.TLabel", font=("Helvetica", 12, "bold"))
            self.style.configure("Alert.TLabel", font=("Helvetica", 12))
            self.style.configure("info.TLabel")

            # Configurer les styles des boutons avec les couleurs bootstrap
            success_opts = {'foreground': 'white', 'background': '#28a745'}  # Vert
            danger_opts = {'foreground': 'white', 'background': '#dc3545'}   # Rouge
            info_opts = {'foreground': 'white', 'background': '#17a2b8'}     # Bleu clair
            primary_opts = {'foreground': 'white', 'background': '#007bff'}  # Bleu

            self.style.configure('success.TButton', **success_opts)
            self.style.configure('danger.TButton', **danger_opts)
            self.style.configure('info.TButton', **info_opts)
            self.style.configure('primary.TButton', **primary_opts)

            # Appliquer les styles aux boutons
            btn_styles = {
                'start_button': 'success.TButton',
                'stop_button': 'danger.TButton',
                'scan_button': 'info.TButton',
                'export_scan_button': 'primary.TButton',
                'analyze_button': 'primary.TButton',
                'export_button': 'info.TButton'
            }

            for btn_name, style_name in btn_styles.items():
                btn = getattr(self, btn_name, None)
                if btn and isinstance(btn, (ttk.Button, ttkbootstrap.Button)):
                    btn.configure(style=style_name)

        except Exception as e:
            print(f"Error applying bootstrap styles: {e}")

    def create_theme_selector(self) -> None:
        """Create dropdown for theme selection"""
        try:
            theme_frame = ttk.Frame(self.master)
            theme_frame.pack(side=tk.TOP, fill=tk.X, padx=5, pady=2)

            # Style for theme selector
            self.style.configure("ThemeSelector.TLabel",
                               font=("Helvetica", 10),
                               padding=(5, 2))

            ttk.Label(theme_frame,
                     text="Thème :",
                     style="ThemeSelector.TLabel").pack(side=tk.LEFT, padx=5)

            # Get all themes as a flat list
            all_themes = [t for themes in self.available_themes.values() for t in themes]

            # Style for combobox
            self.style.configure("ThemeSelector.TCombobox",
                               padding=(5, 2),
                               arrowsize=12)

            self.theme_combobox = ttk.Combobox(
                theme_frame,
                textvariable=self.theme_var,
                values=all_themes,
                state="readonly",
                width=15,
                style="ThemeSelector.TCombobox"
            )
            self.theme_combobox.pack(side=tk.LEFT, padx=5)

            # Label to show theme category (Light/Dark)
            self.theme_category_label = ttk.Label(
                theme_frame,
                text="",
                style="ThemeSelector.TLabel"
            )
            self.theme_category_label.pack(side=tk.LEFT, padx=5)

            # Update category label for initial theme
            self._update_theme_category()

        except Exception as e:
            print(f"Error creating theme selector: {e}")

    def _on_theme_change(self, *args) -> None:
        """Callback when theme is changed"""
        if self._use_bootstrap:
            try:
                new_theme = self.theme_var.get()
                self.change_theme(new_theme)
            except Exception as e:
                print(f"Error in theme change callback: {e}")

    def _update_theme_category(self, *args) -> None:
        """Update the theme category label based on current theme"""
        if not hasattr(self, 'theme_category_label'):
            return

        try:
            current_theme = self.theme_var.get()
            category = next((cat for cat, themes in self.available_themes.items()
                         if current_theme in themes), "Unknown")
            self.theme_category_label.config(text=f"({category})")
        except Exception as e:
            print(f"Error updating theme category: {e}")

def main() -> None:
    """Point d'entrée autonome pour le test de l'interface bootstrap."""
    root = ttkbootstrap.Window(themename="darkly")
    app = BootstrapNetworkAnalyzerUI(master=root, theme="darkly")
    root.mainloop()

if __name__ == "__main__":
    main()
<|MERGE_RESOLUTION|>--- conflicted
+++ resolved
@@ -44,26 +44,12 @@
         if theme is None:
             theme = self._config.get("interface", {}).get("theme", "darkly")
 
-<<<<<<< HEAD
+
         # Validate theme and allow custom ones
         all_themes = [t for themes in self.available_themes.values() for t in themes]
         if theme not in all_themes:
             self.available_themes.setdefault("Custom", []).append(theme)
-=======
-        # Validate theme against known or dynamic bootstrap themes
-        all_themes = [t for themes in self.available_themes.values() for t in themes]
-        if theme not in all_themes:
-            if BOOTSTRAP_AVAILABLE:
-                try:
-                    probe = ttkbootstrap.Window(themename=theme)
-                    available = probe.style.theme_names()
-                    if theme not in available:
-                        theme = "darkly"
-                except Exception:
-                    theme = "darkly"
-            else:
-                theme = "darkly"
->>>>>>> a5a4e87a
+
 
         # Initialize Tkinter window with ttkbootstrap
         if master is None:
