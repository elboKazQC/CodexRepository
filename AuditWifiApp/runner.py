"""Application entry point.

This module instantiates the different UI views and orchestrates their
interaction. The actual user interface components have been extracted
into ``ui.wifi_view`` and ``ui.moxa_view`` for clarity.
"""

from __future__ import annotations

import sys
import tkinter as tk
from tkinter import ttk
import os
from dotenv import load_dotenv

<<<<<<< HEAD
from network_analyzer import NetworkAnalyzer
from ui.wifi_view import WifiView
from ui.moxa_view import MoxaView
from network_scanner import scan_wifi  # re-exported for tests
=======
from heatmap_generator import generate_heatmap
import subprocess
>>>>>>> d3770b29

load_dotenv()


class NetworkAnalyzerUI:
    """Main window coordinating the WiFi and Moxa views."""

    def __init__(self, master: tk.Tk):
        self.master = master
        self.master.title("Analyseur R\u00e9seau WiFi & Moxa")
        self.master.state('zoomed')

        self.analyzer = NetworkAnalyzer()

        # Default configuration for the Moxa analyzer
        self.default_config = {
            "min_transmission_rate": 12,
            "max_transmission_power": 20,
            "rts_threshold": 512,
            "fragmentation_threshold": 2346,
            "roaming_mechanism": "snr",
            "roaming_difference": 8,
            "remote_connection_check": True,
            "wmm_enabled": True,
            "turbo_roaming": True,
            "ap_alive_check": True,
        }

        self.config_dir = os.path.join(os.path.dirname(__file__), "config")

        self.create_interface()

    # ------------------------------------------------------------------
    # Interface creation
    # ------------------------------------------------------------------
    def create_interface(self) -> None:
        """Create notebook with WiFi and Moxa tabs."""
        self.notebook = ttk.Notebook(self.master)
        self.notebook.pack(fill=tk.BOTH, expand=True, padx=5, pady=5)

<<<<<<< HEAD
        self.wifi_view = WifiView(self.notebook, self.analyzer)
        self.notebook.add(self.wifi_view.frame, text="Analyse WiFi")
=======
        # === Onglet WiFi ===
        self.wifi_frame = ttk.Frame(self.notebook)
        self.notebook.add(self.wifi_frame, text="Analyse WiFi")

        # Panneau de contrôle WiFi (gauche)
        control_frame = ttk.LabelFrame(self.wifi_frame, text="Contrôles", padding=10)
        control_frame.pack(side=tk.LEFT, fill=tk.Y, padx=5, pady=5)

        # Boutons WiFi
        self.start_button = ttk.Button(
            control_frame,
            text="▶ Démarrer l'analyse",
            command=self.start_collection
        )
        self.start_button.pack(fill=tk.X, pady=5)

        self.stop_button = ttk.Button(
            control_frame,
            text="⏹ Arrêter l'analyse",
            command=self.stop_collection,
            state=tk.DISABLED
        )
        self.stop_button.pack(fill=tk.X, pady=5)

        self.scan_button = ttk.Button(
            control_frame,
            text="\U0001F50D Scanner",
            command=self.scan_nearby_aps
        )
        self.scan_button.pack(fill=tk.X, pady=5)

        if isinstance(getattr(self.master, "tk", None), MagicMock):
            class _DummyButton:
                def __init__(self):
                    self.options = {"state": tk.DISABLED}

                def pack(self, *a, **k):
                    pass

                def config(self, **kw):
                    self.options.update(kw)

                def __getitem__(self, key):
                    return self.options.get(key)

            self.export_scan_button = _DummyButton()
            self.export_scan_button.pack = lambda *a, **k: None
        else:
            self.export_scan_button = ttk.Button(
                control_frame,
                text="\U0001F4C3 Exporter le scan",
                command=self.export_scan_results,
                state=tk.DISABLED,
            )
            self.export_scan_button.pack(fill=tk.X, pady=5)

        # Zone de statistiques
        stats_frame = ttk.LabelFrame(control_frame, text="Statistiques", padding=5)
        stats_frame.pack(fill=tk.X, pady=10)

        self.stats_text = tk.Text(stats_frame, height=6, width=30)
        self.stats_text.pack(fill=tk.X, pady=5)

        # Panneau des graphiques et alertes (droite)
        self.viz_frame = ttk.Frame(self.wifi_frame)
        self.viz_frame.pack(side=tk.LEFT, fill=tk.BOTH, expand=True, padx=5, pady=5)

        self.scan_frame = ttk.LabelFrame(self.viz_frame, text="R\u00e9seaux d\u00e9tect\u00e9s", padding=5)
        self.scan_frame.pack(fill=tk.BOTH, expand=False, padx=5, pady=5)

        columns = ("ssid", "signal", "channel", "band")
        self.scan_tree = ttk.Treeview(self.scan_frame, columns=columns, show="headings", height=8)
        for col, title in zip(columns, ["SSID", "Signal (dBm)", "Canal", "Bande"]):
            self.scan_tree.heading(col, text=title)
            self.scan_tree.column(col, width=100)
        self.scan_tree.pack(fill=tk.BOTH, expand=True)

        # When running tests with mocked Tk, emulate minimal Treeview behaviour
        if isinstance(getattr(self.master, "tk", None), MagicMock):
            _items: list = []

            def _insert(parent: str, index: str, values=()):
                _items.append(values)
                return str(len(_items))

            def _get_children():
                return [str(i + 1) for i in range(len(_items))]

            def _item(iid: str):
                return {"values": _items[int(iid) - 1]}

            self.scan_tree.insert = _insert
            self.scan_tree.get_children = _get_children
            self.scan_tree.item = _item

        # Les graphiques seront ajoutés ici par setup_graphs()

        # Zone d'alertes
        self.alerts_frame = ttk.LabelFrame(self.viz_frame, text="Zones problématiques détectées", padding=5)
        self.alerts_frame.pack(fill=tk.X, side=tk.BOTTOM, pady=5)

        self.wifi_alert_text = tk.Text(self.alerts_frame, height=4, wrap=tk.WORD)
        wifi_scroll = ttk.Scrollbar(self.alerts_frame, command=self.wifi_alert_text.yview)
        self.wifi_alert_text.configure(yscrollcommand=wifi_scroll.set)
        self.wifi_alert_text.pack(side=tk.LEFT, fill=tk.BOTH, expand=True)
        wifi_scroll.pack(side=tk.RIGHT, fill=tk.Y)

        # === Onglet Moxa ===
        self.moxa_frame = ttk.Frame(self.notebook)
        self.notebook.add(self.moxa_frame, text="Analyse Moxa")

        # PanedWindow pour rendre l'onglet ajustable
        paned = ttk.Panedwindow(self.moxa_frame, orient=tk.VERTICAL)
        paned.pack(fill=tk.BOTH, expand=True)

        top_pane = ttk.Frame(paned)
        bottom_pane = ttk.Frame(paned)
        paned.add(top_pane, weight=1)
        paned.add(bottom_pane, weight=1)

        # --- Contenu du volet supérieur ---
        input_frame = ttk.LabelFrame(top_pane, text="Collez vos logs Moxa ici :", padding=10)
        input_frame.pack(fill=tk.BOTH, expand=True, padx=10, pady=5)

        self.moxa_input = tk.Text(input_frame, wrap=tk.WORD)
        input_scroll = ttk.Scrollbar(input_frame, command=self.moxa_input.yview)
        self.moxa_input.configure(yscrollcommand=input_scroll.set)
        self.moxa_input.pack(side=tk.LEFT, fill=tk.BOTH, expand=True)
        input_scroll.pack(side=tk.RIGHT, fill=tk.Y)

        config_frame = ttk.LabelFrame(
            top_pane,
            text="Configuration Moxa actuelle (JSON) :",
            padding=10,
        )
        config_frame.pack(fill=tk.BOTH, expand=True, padx=10, pady=5)

        self.moxa_config_text = tk.Text(config_frame, height=8, wrap=tk.WORD)
        cfg_scroll = ttk.Scrollbar(config_frame, command=self.moxa_config_text.yview)
        self.moxa_config_text.configure(yscrollcommand=cfg_scroll.set)
        self.moxa_config_text.pack(side=tk.LEFT, fill=tk.BOTH, expand=True)
        cfg_scroll.pack(side=tk.RIGHT, fill=tk.Y)
        self.moxa_config_text.insert('1.0', json.dumps(self.current_config, indent=2))

        params_frame = ttk.LabelFrame(top_pane, text="Paramètres supplémentaires :", padding=10)
        params_frame.pack(fill=tk.BOTH, expand=True, padx=10, pady=5)

        self.moxa_params_text = tk.Text(params_frame, height=4, wrap=tk.WORD)
        params_scroll = ttk.Scrollbar(params_frame, command=self.moxa_params_text.yview)
        self.moxa_params_text.configure(yscrollcommand=params_scroll.set)
        self.moxa_params_text.pack(side=tk.LEFT, fill=tk.BOTH, expand=True)
        params_scroll.pack(side=tk.RIGHT, fill=tk.Y)
        ttk.Label(
            params_frame,
            text="Indiquez ici tout contexte supplémentaire (ex. roaming=snr)"
        ).pack(anchor=tk.W, pady=(5, 0))

        config_btn_frame = ttk.Frame(top_pane)
        config_btn_frame.pack(pady=5)
        ttk.Button(config_btn_frame, text="Charger config", command=self.load_config).pack(side=tk.LEFT, padx=5)
        ttk.Button(config_btn_frame, text="Éditer config", command=self.edit_config).pack(side=tk.LEFT, padx=5)

        self.analyze_button = ttk.Button(
            top_pane,
            text="🔍 Analyser les logs",
            style="Analyze.TButton",
            command=self.analyze_moxa_logs
        )
        self.analyze_button.pack(pady=10)

        # --- Contenu du volet inférieur ---
        results_frame = ttk.LabelFrame(bottom_pane, text="Résultats de l'analyse :", padding=10)
        results_frame.pack(fill=tk.BOTH, expand=True, padx=10, pady=5)

        self.moxa_results = tk.Text(results_frame, wrap=tk.WORD)
        results_scroll = ttk.Scrollbar(results_frame, command=self.moxa_results.yview)
        self.moxa_results.configure(yscrollcommand=results_scroll.set)
        self.moxa_results.pack(side=tk.LEFT, fill=tk.BOTH, expand=True)
        results_scroll.pack(side=tk.RIGHT, fill=tk.Y)

        self.export_button = ttk.Button(
            bottom_pane,
            text="💾 Exporter l'analyse",
            command=self.export_data,
            state=tk.DISABLED
        )
        self.export_button.pack(pady=5)

        # === Onglet Historique ===
        self.history_frame = ttk.Frame(self.notebook)
        self.notebook.add(self.history_frame, text="Historique")

        columns = ("id", "timestamp", "file")
        self.history_tree = ttk.Treeview(self.history_frame, columns=columns, show="headings")
        for col, title in zip(columns, ["ID", "Horodatage", "Fichier"]):
            self.history_tree.heading(col, text=title)
            self.history_tree.column(col, width=140)
        self.history_tree.pack(fill=tk.BOTH, expand=True, padx=5, pady=5)

        ttk.Button(self.history_frame, text="Ouvrir", command=self.open_selected_report).pack(pady=5)
        self.refresh_history_list()

    def setup_graphs(self):
        """Configure les graphiques"""
        # Figure principale
        self.fig = Figure(figsize=(10, 6))
        self.fig.subplots_adjust(hspace=0.3)

        # Graphique du signal
        self.ax1 = self.fig.add_subplot(211)
        self.ax1.set_title("Force du signal WiFi")
        self.ax1.set_ylabel("Signal (dBm)")
        self.ax1.grid(True)
        self.signal_line, = self.ax1.plot([], [], 'b-', label="Signal")
        self.ax1.set_ylim(-90, -30)
        self.ax1.legend()

        # Graphique de la qualité
        self.ax2 = self.fig.add_subplot(212)
        self.ax2.set_title("Qualité de la connexion")
        self.ax2.set_ylabel("Qualité (%)")
        self.ax2.grid(True)
        self.quality_line, = self.ax2.plot([], [], 'g-', label="Qualité")
        self.ax2.set_ylim(0, 100)
        self.ax2.legend()

        # Canvas Matplotlib
        parent = getattr(self, "viz_frame", self.wifi_frame)
        before_widget = getattr(self, "alerts_frame", None)
        self.canvas = FigureCanvasTkAgg(self.fig, master=parent)
        pack_opts = {"fill": tk.BOTH, "expand": True, "padx": 5, "pady": 5}
        if before_widget is not None:
            pack_opts["before"] = before_widget
        self.canvas.get_tk_widget().pack(**pack_opts)

    def start_collection(self):
        """Démarre la collecte WiFi"""
        try:
            if self.analyzer.start_analysis():
                self.samples = []
                self.start_button.config(state=tk.DISABLED)
                self.stop_button.config(state=tk.NORMAL)
                self.update_data()
                self.update_status("Collection en cours...")
                self.scan_nearby_aps()
        except Exception as e:
            self.show_error(f"Erreur au démarrage: {str(e)}")
>>>>>>> d3770b29

        self.moxa_view = MoxaView(self.notebook, self.config_dir, self.default_config)
        self.notebook.add(self.moxa_view.frame, text="Analyse Moxa")

        # Expose some attributes for backward compatibility with tests
        self.start_button = self.wifi_view.start_button
        self.stop_button = self.wifi_view.stop_button
        self.scan_button = self.wifi_view.scan_button
        self.export_scan_button = self.wifi_view.export_scan_button
        self.scan_tree = self.wifi_view.scan_tree

    # ------------------------------------------------------------------
    # Delegated methods used by tests or other modules
    # ------------------------------------------------------------------
    def setup_graphs(self) -> None:
        self.wifi_view.setup_graphs()

    def start_collection(self) -> None:
        self.wifi_view.start_collection()

    def stop_collection(self) -> None:
        self.wifi_view.stop_collection()

    def scan_nearby_aps(self) -> None:
        self.wifi_view.scan_nearby_aps()

    def export_scan_results(self) -> None:
        self.wifi_view.export_scan_results()

    def export_data(self) -> None:
        self.wifi_view.export_data()

    # Moxa view delegations
    def analyze_moxa_logs(self) -> None:
        self.moxa_view.analyze_moxa_logs()

    def load_config(self) -> None:
        self.moxa_view.load_config()

    def edit_config(self) -> None:
        self.moxa_view.edit_config()

    # Utility wrappers
    def update_status(self, message: str) -> None:
        self.wifi_view.update_status(message)

    def show_error(self, message: str) -> None:
        self.wifi_view.show_error(message)


<<<<<<< HEAD
def main() -> None:
    """Application entry point."""
=======
                # Affichage de l'analyse avec mise en forme
                self.moxa_results.insert('end', "Analyse OpenAI des Logs Moxa\n\n", "title")

                # Formater et afficher la réponse d'OpenAI
                self.format_and_display_ai_analysis(analysis)

                # Activer le bouton d'export
                self.export_button.config(state=tk.NORMAL)
                messagebox.showinfo("Succès", "Analyse complétée par OpenAI !")
                self.save_last_config()
            else:
                self.moxa_results.insert('1.0', "❌ Aucun résultat d'analyse\n")

        except Exception as e:
            self.show_error(f"Erreur d'analyse: {str(e)}")
        finally:
            self.analyze_button.config(state=tk.NORMAL)


    def load_config(self):
        """Charge un fichier de configuration JSON."""
        filepath = filedialog.askopenfilename(
            initialdir=self.config_dir,
            filetypes=[("JSON", "*.json")],
            title="Charger une configuration"
        )
        if filepath:
            try:
                with open(filepath, "r", encoding="utf-8") as f:
                    self.config_manager.config = json.load(f)
                self.current_config = self.config_manager.get_config()
                self.moxa_config_text.delete('1.0', tk.END)
                self.moxa_config_text.insert('1.0', json.dumps(self.current_config, indent=2))
                messagebox.showinfo("Configuration", f"Configuration chargée depuis {filepath}")
            except Exception as e:
                messagebox.showerror("Erreur", f"Impossible de charger la configuration:\n{e}")

    def edit_config(self):
        """Affiche un formulaire pour modifier la configuration."""
        dialog = tk.Toplevel(self.master)
        dialog.title("Éditer la configuration")
        entries = {}

        for row, (key, value) in enumerate(self.config_manager.get_config().items()):
            ttk.Label(dialog, text=key).grid(row=row, column=0, sticky=tk.W, padx=5, pady=2)
            var = tk.StringVar(value=str(value))
            ttk.Entry(dialog, textvariable=var, width=20).grid(row=row, column=1, padx=5, pady=2)
            entries[key] = var

        def save():
            for k, v in entries.items():
                val = v.get()
                if val.lower() in ("true", "false"):
                    parsed = val.lower() == "true"
                else:
                    try:
                        parsed = int(val)
                    except ValueError:
                        try:
                            parsed = float(val)
                        except ValueError:
                            parsed = val
                self.config_manager.update_config(k, parsed)
            self.current_config = self.config_manager.get_config()
            self.moxa_config_text.delete('1.0', tk.END)
            self.moxa_config_text.insert('1.0', json.dumps(self.current_config, indent=2))
            dialog.destroy()

        ttk.Button(dialog, text="OK", command=save).grid(row=len(entries), column=0, padx=5, pady=10)
        ttk.Button(dialog, text="Annuler", command=dialog.destroy).grid(row=len(entries), column=1, padx=5, pady=10)

    def save_last_config(self):
        """Sauvegarde la configuration actuelle pour réutilisation."""
        try:
            os.makedirs(self.config_dir, exist_ok=True)
            with open(self.last_config_file, "w", encoding="utf-8") as f:
                json.dump(self.config_manager.get_config(), f, indent=2)
        except Exception:
            pass

    def format_and_display_ai_analysis(self, analysis: str):
        """Formate et affiche l'analyse OpenAI dans l'interface"""
        try:
            # Essayer de parser comme JSON d'abord
            try:
                data = json.loads(analysis)
                self.display_structured_analysis(data)
            except json.JSONDecodeError:
                # Si ce n'est pas du JSON, afficher comme texte formaté
                self.display_text_analysis(analysis)
        except Exception as e:
            # En cas d'erreur, afficher le texte brut
            self.moxa_results.insert('end', analysis)

    def display_structured_analysis(self, data: dict):
        """Affiche une analyse structurée (JSON)"""
        if "score_global" in data:
            score = data["score_global"]
            self.moxa_results.insert('end', f"Score Global: {score}/100\n", "title")

            if score >= 70:
                self.moxa_results.insert('end', "✅ Configuration adaptée\n\n", "success")
            elif score >= 50:
                self.moxa_results.insert('end', "⚠️ Améliorations possibles\n\n", "warning")
            else:
                self.moxa_results.insert('end', "❌ Optimisation nécessaire\n\n", "alert")

        if "problemes" in data:
            self.moxa_results.insert('end', "Problèmes Détectés:\n", "section")
            for prob in data["problemes"]:
                self.moxa_results.insert('end', f"• {prob}\n", "normal")
            self.moxa_results.insert('end', "\n")

        if "recommendations" in data:
            self.moxa_results.insert('end', "Recommandations:\n", "section")
            for rec in data["recommendations"]:
                if isinstance(rec, dict):
                    self.moxa_results.insert('end', f"• Problème: {rec.get('probleme', '')}\n", "normal")
                    self.moxa_results.insert('end', f"  Solution: {rec.get('solution', '')}\n\n", "normal")
                else:
                    self.moxa_results.insert('end', f"• {rec}\n", "normal")
            self.moxa_results.insert('end', "\n")

        if "analyse_detaillee" in data:
            self.moxa_results.insert('end', "Analyse Détaillée:\n", "section")
            self.moxa_results.insert('end', f"{data['analyse_detaillee']}\n\n", "normal")

        if "conclusion" in data:
            self.moxa_results.insert('end', "Conclusion:\n", "section")
            self.moxa_results.insert('end', f"{data['conclusion']}\n", "normal")

    def display_text_analysis(self, text: str):
        """Affiche une analyse en format texte"""
        # Diviser le texte en sections basées sur les numéros ou les titres communs
        sections = text.split('\n\n')

        for section in sections:
            if section.strip():
                # Détecter si c'est un titre
                if any(keyword in section.lower() for keyword in ['problèmes:', 'recommandations:', 'analyse:', 'conclusion:', 'impact:']):
                    self.moxa_results.insert('end', f"\n{section}\n", "section")
                else:
                    self.moxa_results.insert('end', f"{section}\n", "normal")

        self.moxa_results.see('1.0')  # Remonter au début

    def update_data(self):
        """Met à jour les données en temps réel"""
        if not self.analyzer.is_collecting:
            return

        sample = self.analyzer.wifi_collector.collect_sample()
        if sample:
            self.samples.append(sample)
            self.update_display()
            self.update_stats()
            self.check_wifi_issues(sample)

        self.master.after(self.update_interval, self.update_data)

    def check_wifi_issues(self, sample: WifiSample):
        """Vérifie et affiche les problèmes WiFi"""
        alerts = []

        # Force du signal
        if sample.signal_strength < -80:
            alerts.append(f"🔴 Signal CRITIQUE : {sample.signal_strength} dBm")
        elif sample.signal_strength < -70:
            alerts.append(f"⚠️ Signal faible : {sample.signal_strength} dBm")

        # Qualité
        if sample.quality < 20:
            alerts.append(f"🔴 Qualité CRITIQUE : {sample.quality}%")
        elif sample.quality < 40:
            alerts.append(f"⚠️ Qualité faible : {sample.quality}%")

        # Débits
        try:
            tx_rate = int(sample.raw_data.get('TransmitRate', '0 Mbps').split()[0])
            rx_rate = int(sample.raw_data.get('ReceiveRate', '0 Mbps').split()[0])
            if min(tx_rate, rx_rate) < 24:
                alerts.append(
                    f"⚠️ Débit insuffisant :\n"
                    f"   TX: {tx_rate} Mbps, RX: {rx_rate} Mbps"
                )
        except (ValueError, IndexError, KeyError):
            pass

        if alerts:
            msg = f"Position au {datetime.now().strftime('%H:%M:%S')} :\n"
            msg += "\n".join(alerts)
            self.wifi_alert_text.delete('1.0', tk.END)
            self.wifi_alert_text.insert('1.0', msg)

    def update_display(self):
        """Met à jour les graphiques"""
        if not self.samples:
            return

        # Données pour les graphiques
        times = [s.timestamp for s in self.samples[-self.max_samples:]]
        signals = [s.signal_strength for s in self.samples[-self.max_samples:]]
        qualities = [s.quality for s in self.samples[-self.max_samples:]]

        # Mise à jour des lignes
        self.signal_line.set_data(range(len(signals)), signals)
        self.quality_line.set_data(range(len(qualities)), qualities)

        # Mise à jour des axes
        self.ax1.set_xlim(0, len(signals))
        self.ax2.set_xlim(0, len(qualities))

        # Rafraîchissement
        self.canvas.draw()

    def update_stats(self):
        """Met à jour les statistiques dans l'interface"""
        if not self.samples:
            return

        # Calcul des statistiques
        current_sample = self.samples[-1]  # Dernier échantillon
        signal_values = [s.signal_strength for s in self.samples[-20:]]  # 20 derniers échantillons
        quality_values = [s.quality for s in self.samples[-20:]]

        # Stats WiFi actuelles
        stats_text = "=== État Actuel ===\n"
        stats_text += f"Signal : {current_sample.signal_strength} dBm\n"
        stats_text += f"Qualité: {current_sample.quality}%\n"

        # Stats moyennes (20 derniers échantillons)
        avg_signal = sum(signal_values) / len(signal_values)
        avg_quality = sum(quality_values) / len(quality_values)
        stats_text += "\n=== Moyenne (20 éch.) ===\n"
        stats_text += f"Signal : {avg_signal:.1f} dBm\n"
        stats_text += f"Qualité: {avg_quality:.1f}%\n"

        # Débits actuels
        try:
            tx_rate = int(current_sample.raw_data.get('TransmitRate', '0 Mbps').split()[0])
            rx_rate = int(current_sample.raw_data.get('ReceiveRate', '0 Mbps').split()[0])
            stats_text += "\n=== Débits ===\n"
            stats_text += f"TX: {tx_rate} Mbps\n"
            stats_text += f"RX: {rx_rate} Mbps"
        except (ValueError, IndexError, KeyError):
            pass

        # Mise à jour du texte
        self.stats_text.delete('1.0', tk.END)
        self.stats_text.insert('1.0', stats_text)

    def export_data(self):
        """Exporte les données d'analyse"""
        try:
            filepath = filedialog.asksaveasfilename(
                defaultextension=".json",
                filetypes=[("Fichiers JSON", "*.json")],
                title="Exporter l'analyse"
            )
            if filepath:
                self.analyzer.export_data(filepath)
                messagebox.showinfo(
                    "Export réussi",
                    f"Les données ont été exportées vers :\n{filepath}"
                )

                # Rafraîchir l'historique
                self.refresh_history_list()

                # Génère également une heatmap basée sur les enregistrements
                try:
                    tag_map_path = os.path.join(self.config_dir, "tag_map.yaml")
                    tag_map = {}
                    if os.path.exists(tag_map_path):
                        with open(tag_map_path, "r", encoding="utf-8") as fh:
                            tag_map = yaml.safe_load(fh) or {}

                    records = self.analyzer.wifi_collector.records
                    if records:
                        fig = generate_heatmap(records, tag_map=tag_map)
                        heatmap_file = os.path.splitext(filepath)[0] + "_heatmap.png"
                        fig.savefig(heatmap_file)
                except Exception as exc:  # pragma: no cover - best effort
                    logging.getLogger(__name__).warning(
                        "Failed to generate heatmap: %s", exc
                    )
        except Exception as e:
            self.show_error(f"Erreur lors de l'export: {str(e)}")

    def update_status(self, message: str):
        """Met à jour les infos de statut"""
        current_time = datetime.now().strftime("%H:%M:%S")
        self.wifi_alert_text.insert('1.0', f"{current_time} - {message}\n")

    def show_error(self, message: str):
        """Affiche une erreur"""
        messagebox.showerror("Erreur", message)
        self.update_status(f"ERREUR: {message}")

    def refresh_history_list(self) -> None:
        """Recharge la liste des rapports sauvegardés."""
        records = self.analyzer.history_manager.list_reports()
        for row in self.history_tree.get_children():
            self.history_tree.delete(row)
        for rec in records:
            self.history_tree.insert("", "end", values=(rec["id"], rec["timestamp"], rec["file"]))

    def open_selected_report(self) -> None:
        """Ouvre le rapport sélectionné avec l'application associée."""
        sel = self.history_tree.selection()
        if not sel:
            return
        file_path = self.history_tree.item(sel[0])["values"][2]
        try:
            if sys.platform.startswith("win"):
                os.startfile(file_path)
            elif sys.platform == "darwin":
                subprocess.call(["open", file_path])
            else:
                subprocess.call(["xdg-open", file_path])
        except Exception as exc:  # pragma: no cover - best effort
            messagebox.showerror("Ouverture impossible", str(exc))


class MoxaAnalyzerUI(NetworkAnalyzerUI):
    """Backward-compatible alias used in tests."""

    def __init__(self, master: tk.Tk):
        super().__init__(master)
        # Provide legacy attribute names expected by older tests
        self.logs_input_text = self.moxa_input
        self.results_text = self.moxa_results

    def analyze_logs_from_input(self, log_content=None):
        """Compatibility wrapper calling analyze_moxa_logs."""
        if log_content is not None:
            self.logs_input_text.delete("1.0", tk.END)
            self.logs_input_text.insert("1.0", log_content)
        self.analyze_moxa_logs()

    def _analyze_logs(self):
        """Legacy private method used in tests."""
        self.analyze_moxa_logs()

def main():
    """Point d'entrée de l'application"""
>>>>>>> d3770b29
    try:
        root = tk.Tk()
        from bootstrap_ui import BootstrapNetworkAnalyzerUI
        app = BootstrapNetworkAnalyzerUI(root, theme="darkly")
        root.mainloop()
    except Exception as e:
        print(f"Erreur fatale: {str(e)}")
        tk.messagebox.showerror("Erreur fatale", str(e))
        sys.exit(1)


if __name__ == "__main__":
    main()<|MERGE_RESOLUTION|>--- conflicted
+++ resolved
@@ -13,15 +13,12 @@
 import os
 from dotenv import load_dotenv
 
-<<<<<<< HEAD
+
 from network_analyzer import NetworkAnalyzer
 from ui.wifi_view import WifiView
 from ui.moxa_view import MoxaView
 from network_scanner import scan_wifi  # re-exported for tests
-=======
-from heatmap_generator import generate_heatmap
-import subprocess
->>>>>>> d3770b29
+
 
 load_dotenv()
 
@@ -62,258 +59,10 @@
         self.notebook = ttk.Notebook(self.master)
         self.notebook.pack(fill=tk.BOTH, expand=True, padx=5, pady=5)
 
-<<<<<<< HEAD
+
         self.wifi_view = WifiView(self.notebook, self.analyzer)
         self.notebook.add(self.wifi_view.frame, text="Analyse WiFi")
-=======
-        # === Onglet WiFi ===
-        self.wifi_frame = ttk.Frame(self.notebook)
-        self.notebook.add(self.wifi_frame, text="Analyse WiFi")
 
-        # Panneau de contrôle WiFi (gauche)
-        control_frame = ttk.LabelFrame(self.wifi_frame, text="Contrôles", padding=10)
-        control_frame.pack(side=tk.LEFT, fill=tk.Y, padx=5, pady=5)
-
-        # Boutons WiFi
-        self.start_button = ttk.Button(
-            control_frame,
-            text="▶ Démarrer l'analyse",
-            command=self.start_collection
-        )
-        self.start_button.pack(fill=tk.X, pady=5)
-
-        self.stop_button = ttk.Button(
-            control_frame,
-            text="⏹ Arrêter l'analyse",
-            command=self.stop_collection,
-            state=tk.DISABLED
-        )
-        self.stop_button.pack(fill=tk.X, pady=5)
-
-        self.scan_button = ttk.Button(
-            control_frame,
-            text="\U0001F50D Scanner",
-            command=self.scan_nearby_aps
-        )
-        self.scan_button.pack(fill=tk.X, pady=5)
-
-        if isinstance(getattr(self.master, "tk", None), MagicMock):
-            class _DummyButton:
-                def __init__(self):
-                    self.options = {"state": tk.DISABLED}
-
-                def pack(self, *a, **k):
-                    pass
-
-                def config(self, **kw):
-                    self.options.update(kw)
-
-                def __getitem__(self, key):
-                    return self.options.get(key)
-
-            self.export_scan_button = _DummyButton()
-            self.export_scan_button.pack = lambda *a, **k: None
-        else:
-            self.export_scan_button = ttk.Button(
-                control_frame,
-                text="\U0001F4C3 Exporter le scan",
-                command=self.export_scan_results,
-                state=tk.DISABLED,
-            )
-            self.export_scan_button.pack(fill=tk.X, pady=5)
-
-        # Zone de statistiques
-        stats_frame = ttk.LabelFrame(control_frame, text="Statistiques", padding=5)
-        stats_frame.pack(fill=tk.X, pady=10)
-
-        self.stats_text = tk.Text(stats_frame, height=6, width=30)
-        self.stats_text.pack(fill=tk.X, pady=5)
-
-        # Panneau des graphiques et alertes (droite)
-        self.viz_frame = ttk.Frame(self.wifi_frame)
-        self.viz_frame.pack(side=tk.LEFT, fill=tk.BOTH, expand=True, padx=5, pady=5)
-
-        self.scan_frame = ttk.LabelFrame(self.viz_frame, text="R\u00e9seaux d\u00e9tect\u00e9s", padding=5)
-        self.scan_frame.pack(fill=tk.BOTH, expand=False, padx=5, pady=5)
-
-        columns = ("ssid", "signal", "channel", "band")
-        self.scan_tree = ttk.Treeview(self.scan_frame, columns=columns, show="headings", height=8)
-        for col, title in zip(columns, ["SSID", "Signal (dBm)", "Canal", "Bande"]):
-            self.scan_tree.heading(col, text=title)
-            self.scan_tree.column(col, width=100)
-        self.scan_tree.pack(fill=tk.BOTH, expand=True)
-
-        # When running tests with mocked Tk, emulate minimal Treeview behaviour
-        if isinstance(getattr(self.master, "tk", None), MagicMock):
-            _items: list = []
-
-            def _insert(parent: str, index: str, values=()):
-                _items.append(values)
-                return str(len(_items))
-
-            def _get_children():
-                return [str(i + 1) for i in range(len(_items))]
-
-            def _item(iid: str):
-                return {"values": _items[int(iid) - 1]}
-
-            self.scan_tree.insert = _insert
-            self.scan_tree.get_children = _get_children
-            self.scan_tree.item = _item
-
-        # Les graphiques seront ajoutés ici par setup_graphs()
-
-        # Zone d'alertes
-        self.alerts_frame = ttk.LabelFrame(self.viz_frame, text="Zones problématiques détectées", padding=5)
-        self.alerts_frame.pack(fill=tk.X, side=tk.BOTTOM, pady=5)
-
-        self.wifi_alert_text = tk.Text(self.alerts_frame, height=4, wrap=tk.WORD)
-        wifi_scroll = ttk.Scrollbar(self.alerts_frame, command=self.wifi_alert_text.yview)
-        self.wifi_alert_text.configure(yscrollcommand=wifi_scroll.set)
-        self.wifi_alert_text.pack(side=tk.LEFT, fill=tk.BOTH, expand=True)
-        wifi_scroll.pack(side=tk.RIGHT, fill=tk.Y)
-
-        # === Onglet Moxa ===
-        self.moxa_frame = ttk.Frame(self.notebook)
-        self.notebook.add(self.moxa_frame, text="Analyse Moxa")
-
-        # PanedWindow pour rendre l'onglet ajustable
-        paned = ttk.Panedwindow(self.moxa_frame, orient=tk.VERTICAL)
-        paned.pack(fill=tk.BOTH, expand=True)
-
-        top_pane = ttk.Frame(paned)
-        bottom_pane = ttk.Frame(paned)
-        paned.add(top_pane, weight=1)
-        paned.add(bottom_pane, weight=1)
-
-        # --- Contenu du volet supérieur ---
-        input_frame = ttk.LabelFrame(top_pane, text="Collez vos logs Moxa ici :", padding=10)
-        input_frame.pack(fill=tk.BOTH, expand=True, padx=10, pady=5)
-
-        self.moxa_input = tk.Text(input_frame, wrap=tk.WORD)
-        input_scroll = ttk.Scrollbar(input_frame, command=self.moxa_input.yview)
-        self.moxa_input.configure(yscrollcommand=input_scroll.set)
-        self.moxa_input.pack(side=tk.LEFT, fill=tk.BOTH, expand=True)
-        input_scroll.pack(side=tk.RIGHT, fill=tk.Y)
-
-        config_frame = ttk.LabelFrame(
-            top_pane,
-            text="Configuration Moxa actuelle (JSON) :",
-            padding=10,
-        )
-        config_frame.pack(fill=tk.BOTH, expand=True, padx=10, pady=5)
-
-        self.moxa_config_text = tk.Text(config_frame, height=8, wrap=tk.WORD)
-        cfg_scroll = ttk.Scrollbar(config_frame, command=self.moxa_config_text.yview)
-        self.moxa_config_text.configure(yscrollcommand=cfg_scroll.set)
-        self.moxa_config_text.pack(side=tk.LEFT, fill=tk.BOTH, expand=True)
-        cfg_scroll.pack(side=tk.RIGHT, fill=tk.Y)
-        self.moxa_config_text.insert('1.0', json.dumps(self.current_config, indent=2))
-
-        params_frame = ttk.LabelFrame(top_pane, text="Paramètres supplémentaires :", padding=10)
-        params_frame.pack(fill=tk.BOTH, expand=True, padx=10, pady=5)
-
-        self.moxa_params_text = tk.Text(params_frame, height=4, wrap=tk.WORD)
-        params_scroll = ttk.Scrollbar(params_frame, command=self.moxa_params_text.yview)
-        self.moxa_params_text.configure(yscrollcommand=params_scroll.set)
-        self.moxa_params_text.pack(side=tk.LEFT, fill=tk.BOTH, expand=True)
-        params_scroll.pack(side=tk.RIGHT, fill=tk.Y)
-        ttk.Label(
-            params_frame,
-            text="Indiquez ici tout contexte supplémentaire (ex. roaming=snr)"
-        ).pack(anchor=tk.W, pady=(5, 0))
-
-        config_btn_frame = ttk.Frame(top_pane)
-        config_btn_frame.pack(pady=5)
-        ttk.Button(config_btn_frame, text="Charger config", command=self.load_config).pack(side=tk.LEFT, padx=5)
-        ttk.Button(config_btn_frame, text="Éditer config", command=self.edit_config).pack(side=tk.LEFT, padx=5)
-
-        self.analyze_button = ttk.Button(
-            top_pane,
-            text="🔍 Analyser les logs",
-            style="Analyze.TButton",
-            command=self.analyze_moxa_logs
-        )
-        self.analyze_button.pack(pady=10)
-
-        # --- Contenu du volet inférieur ---
-        results_frame = ttk.LabelFrame(bottom_pane, text="Résultats de l'analyse :", padding=10)
-        results_frame.pack(fill=tk.BOTH, expand=True, padx=10, pady=5)
-
-        self.moxa_results = tk.Text(results_frame, wrap=tk.WORD)
-        results_scroll = ttk.Scrollbar(results_frame, command=self.moxa_results.yview)
-        self.moxa_results.configure(yscrollcommand=results_scroll.set)
-        self.moxa_results.pack(side=tk.LEFT, fill=tk.BOTH, expand=True)
-        results_scroll.pack(side=tk.RIGHT, fill=tk.Y)
-
-        self.export_button = ttk.Button(
-            bottom_pane,
-            text="💾 Exporter l'analyse",
-            command=self.export_data,
-            state=tk.DISABLED
-        )
-        self.export_button.pack(pady=5)
-
-        # === Onglet Historique ===
-        self.history_frame = ttk.Frame(self.notebook)
-        self.notebook.add(self.history_frame, text="Historique")
-
-        columns = ("id", "timestamp", "file")
-        self.history_tree = ttk.Treeview(self.history_frame, columns=columns, show="headings")
-        for col, title in zip(columns, ["ID", "Horodatage", "Fichier"]):
-            self.history_tree.heading(col, text=title)
-            self.history_tree.column(col, width=140)
-        self.history_tree.pack(fill=tk.BOTH, expand=True, padx=5, pady=5)
-
-        ttk.Button(self.history_frame, text="Ouvrir", command=self.open_selected_report).pack(pady=5)
-        self.refresh_history_list()
-
-    def setup_graphs(self):
-        """Configure les graphiques"""
-        # Figure principale
-        self.fig = Figure(figsize=(10, 6))
-        self.fig.subplots_adjust(hspace=0.3)
-
-        # Graphique du signal
-        self.ax1 = self.fig.add_subplot(211)
-        self.ax1.set_title("Force du signal WiFi")
-        self.ax1.set_ylabel("Signal (dBm)")
-        self.ax1.grid(True)
-        self.signal_line, = self.ax1.plot([], [], 'b-', label="Signal")
-        self.ax1.set_ylim(-90, -30)
-        self.ax1.legend()
-
-        # Graphique de la qualité
-        self.ax2 = self.fig.add_subplot(212)
-        self.ax2.set_title("Qualité de la connexion")
-        self.ax2.set_ylabel("Qualité (%)")
-        self.ax2.grid(True)
-        self.quality_line, = self.ax2.plot([], [], 'g-', label="Qualité")
-        self.ax2.set_ylim(0, 100)
-        self.ax2.legend()
-
-        # Canvas Matplotlib
-        parent = getattr(self, "viz_frame", self.wifi_frame)
-        before_widget = getattr(self, "alerts_frame", None)
-        self.canvas = FigureCanvasTkAgg(self.fig, master=parent)
-        pack_opts = {"fill": tk.BOTH, "expand": True, "padx": 5, "pady": 5}
-        if before_widget is not None:
-            pack_opts["before"] = before_widget
-        self.canvas.get_tk_widget().pack(**pack_opts)
-
-    def start_collection(self):
-        """Démarre la collecte WiFi"""
-        try:
-            if self.analyzer.start_analysis():
-                self.samples = []
-                self.start_button.config(state=tk.DISABLED)
-                self.stop_button.config(state=tk.NORMAL)
-                self.update_data()
-                self.update_status("Collection en cours...")
-                self.scan_nearby_aps()
-        except Exception as e:
-            self.show_error(f"Erreur au démarrage: {str(e)}")
->>>>>>> d3770b29
 
         self.moxa_view = MoxaView(self.notebook, self.config_dir, self.default_config)
         self.notebook.add(self.moxa_view.frame, text="Analyse Moxa")
@@ -364,357 +113,10 @@
         self.wifi_view.show_error(message)
 
 
-<<<<<<< HEAD
+
 def main() -> None:
     """Application entry point."""
-=======
-                # Affichage de l'analyse avec mise en forme
-                self.moxa_results.insert('end', "Analyse OpenAI des Logs Moxa\n\n", "title")
 
-                # Formater et afficher la réponse d'OpenAI
-                self.format_and_display_ai_analysis(analysis)
-
-                # Activer le bouton d'export
-                self.export_button.config(state=tk.NORMAL)
-                messagebox.showinfo("Succès", "Analyse complétée par OpenAI !")
-                self.save_last_config()
-            else:
-                self.moxa_results.insert('1.0', "❌ Aucun résultat d'analyse\n")
-
-        except Exception as e:
-            self.show_error(f"Erreur d'analyse: {str(e)}")
-        finally:
-            self.analyze_button.config(state=tk.NORMAL)
-
-
-    def load_config(self):
-        """Charge un fichier de configuration JSON."""
-        filepath = filedialog.askopenfilename(
-            initialdir=self.config_dir,
-            filetypes=[("JSON", "*.json")],
-            title="Charger une configuration"
-        )
-        if filepath:
-            try:
-                with open(filepath, "r", encoding="utf-8") as f:
-                    self.config_manager.config = json.load(f)
-                self.current_config = self.config_manager.get_config()
-                self.moxa_config_text.delete('1.0', tk.END)
-                self.moxa_config_text.insert('1.0', json.dumps(self.current_config, indent=2))
-                messagebox.showinfo("Configuration", f"Configuration chargée depuis {filepath}")
-            except Exception as e:
-                messagebox.showerror("Erreur", f"Impossible de charger la configuration:\n{e}")
-
-    def edit_config(self):
-        """Affiche un formulaire pour modifier la configuration."""
-        dialog = tk.Toplevel(self.master)
-        dialog.title("Éditer la configuration")
-        entries = {}
-
-        for row, (key, value) in enumerate(self.config_manager.get_config().items()):
-            ttk.Label(dialog, text=key).grid(row=row, column=0, sticky=tk.W, padx=5, pady=2)
-            var = tk.StringVar(value=str(value))
-            ttk.Entry(dialog, textvariable=var, width=20).grid(row=row, column=1, padx=5, pady=2)
-            entries[key] = var
-
-        def save():
-            for k, v in entries.items():
-                val = v.get()
-                if val.lower() in ("true", "false"):
-                    parsed = val.lower() == "true"
-                else:
-                    try:
-                        parsed = int(val)
-                    except ValueError:
-                        try:
-                            parsed = float(val)
-                        except ValueError:
-                            parsed = val
-                self.config_manager.update_config(k, parsed)
-            self.current_config = self.config_manager.get_config()
-            self.moxa_config_text.delete('1.0', tk.END)
-            self.moxa_config_text.insert('1.0', json.dumps(self.current_config, indent=2))
-            dialog.destroy()
-
-        ttk.Button(dialog, text="OK", command=save).grid(row=len(entries), column=0, padx=5, pady=10)
-        ttk.Button(dialog, text="Annuler", command=dialog.destroy).grid(row=len(entries), column=1, padx=5, pady=10)
-
-    def save_last_config(self):
-        """Sauvegarde la configuration actuelle pour réutilisation."""
-        try:
-            os.makedirs(self.config_dir, exist_ok=True)
-            with open(self.last_config_file, "w", encoding="utf-8") as f:
-                json.dump(self.config_manager.get_config(), f, indent=2)
-        except Exception:
-            pass
-
-    def format_and_display_ai_analysis(self, analysis: str):
-        """Formate et affiche l'analyse OpenAI dans l'interface"""
-        try:
-            # Essayer de parser comme JSON d'abord
-            try:
-                data = json.loads(analysis)
-                self.display_structured_analysis(data)
-            except json.JSONDecodeError:
-                # Si ce n'est pas du JSON, afficher comme texte formaté
-                self.display_text_analysis(analysis)
-        except Exception as e:
-            # En cas d'erreur, afficher le texte brut
-            self.moxa_results.insert('end', analysis)
-
-    def display_structured_analysis(self, data: dict):
-        """Affiche une analyse structurée (JSON)"""
-        if "score_global" in data:
-            score = data["score_global"]
-            self.moxa_results.insert('end', f"Score Global: {score}/100\n", "title")
-
-            if score >= 70:
-                self.moxa_results.insert('end', "✅ Configuration adaptée\n\n", "success")
-            elif score >= 50:
-                self.moxa_results.insert('end', "⚠️ Améliorations possibles\n\n", "warning")
-            else:
-                self.moxa_results.insert('end', "❌ Optimisation nécessaire\n\n", "alert")
-
-        if "problemes" in data:
-            self.moxa_results.insert('end', "Problèmes Détectés:\n", "section")
-            for prob in data["problemes"]:
-                self.moxa_results.insert('end', f"• {prob}\n", "normal")
-            self.moxa_results.insert('end', "\n")
-
-        if "recommendations" in data:
-            self.moxa_results.insert('end', "Recommandations:\n", "section")
-            for rec in data["recommendations"]:
-                if isinstance(rec, dict):
-                    self.moxa_results.insert('end', f"• Problème: {rec.get('probleme', '')}\n", "normal")
-                    self.moxa_results.insert('end', f"  Solution: {rec.get('solution', '')}\n\n", "normal")
-                else:
-                    self.moxa_results.insert('end', f"• {rec}\n", "normal")
-            self.moxa_results.insert('end', "\n")
-
-        if "analyse_detaillee" in data:
-            self.moxa_results.insert('end', "Analyse Détaillée:\n", "section")
-            self.moxa_results.insert('end', f"{data['analyse_detaillee']}\n\n", "normal")
-
-        if "conclusion" in data:
-            self.moxa_results.insert('end', "Conclusion:\n", "section")
-            self.moxa_results.insert('end', f"{data['conclusion']}\n", "normal")
-
-    def display_text_analysis(self, text: str):
-        """Affiche une analyse en format texte"""
-        # Diviser le texte en sections basées sur les numéros ou les titres communs
-        sections = text.split('\n\n')
-
-        for section in sections:
-            if section.strip():
-                # Détecter si c'est un titre
-                if any(keyword in section.lower() for keyword in ['problèmes:', 'recommandations:', 'analyse:', 'conclusion:', 'impact:']):
-                    self.moxa_results.insert('end', f"\n{section}\n", "section")
-                else:
-                    self.moxa_results.insert('end', f"{section}\n", "normal")
-
-        self.moxa_results.see('1.0')  # Remonter au début
-
-    def update_data(self):
-        """Met à jour les données en temps réel"""
-        if not self.analyzer.is_collecting:
-            return
-
-        sample = self.analyzer.wifi_collector.collect_sample()
-        if sample:
-            self.samples.append(sample)
-            self.update_display()
-            self.update_stats()
-            self.check_wifi_issues(sample)
-
-        self.master.after(self.update_interval, self.update_data)
-
-    def check_wifi_issues(self, sample: WifiSample):
-        """Vérifie et affiche les problèmes WiFi"""
-        alerts = []
-
-        # Force du signal
-        if sample.signal_strength < -80:
-            alerts.append(f"🔴 Signal CRITIQUE : {sample.signal_strength} dBm")
-        elif sample.signal_strength < -70:
-            alerts.append(f"⚠️ Signal faible : {sample.signal_strength} dBm")
-
-        # Qualité
-        if sample.quality < 20:
-            alerts.append(f"🔴 Qualité CRITIQUE : {sample.quality}%")
-        elif sample.quality < 40:
-            alerts.append(f"⚠️ Qualité faible : {sample.quality}%")
-
-        # Débits
-        try:
-            tx_rate = int(sample.raw_data.get('TransmitRate', '0 Mbps').split()[0])
-            rx_rate = int(sample.raw_data.get('ReceiveRate', '0 Mbps').split()[0])
-            if min(tx_rate, rx_rate) < 24:
-                alerts.append(
-                    f"⚠️ Débit insuffisant :\n"
-                    f"   TX: {tx_rate} Mbps, RX: {rx_rate} Mbps"
-                )
-        except (ValueError, IndexError, KeyError):
-            pass
-
-        if alerts:
-            msg = f"Position au {datetime.now().strftime('%H:%M:%S')} :\n"
-            msg += "\n".join(alerts)
-            self.wifi_alert_text.delete('1.0', tk.END)
-            self.wifi_alert_text.insert('1.0', msg)
-
-    def update_display(self):
-        """Met à jour les graphiques"""
-        if not self.samples:
-            return
-
-        # Données pour les graphiques
-        times = [s.timestamp for s in self.samples[-self.max_samples:]]
-        signals = [s.signal_strength for s in self.samples[-self.max_samples:]]
-        qualities = [s.quality for s in self.samples[-self.max_samples:]]
-
-        # Mise à jour des lignes
-        self.signal_line.set_data(range(len(signals)), signals)
-        self.quality_line.set_data(range(len(qualities)), qualities)
-
-        # Mise à jour des axes
-        self.ax1.set_xlim(0, len(signals))
-        self.ax2.set_xlim(0, len(qualities))
-
-        # Rafraîchissement
-        self.canvas.draw()
-
-    def update_stats(self):
-        """Met à jour les statistiques dans l'interface"""
-        if not self.samples:
-            return
-
-        # Calcul des statistiques
-        current_sample = self.samples[-1]  # Dernier échantillon
-        signal_values = [s.signal_strength for s in self.samples[-20:]]  # 20 derniers échantillons
-        quality_values = [s.quality for s in self.samples[-20:]]
-
-        # Stats WiFi actuelles
-        stats_text = "=== État Actuel ===\n"
-        stats_text += f"Signal : {current_sample.signal_strength} dBm\n"
-        stats_text += f"Qualité: {current_sample.quality}%\n"
-
-        # Stats moyennes (20 derniers échantillons)
-        avg_signal = sum(signal_values) / len(signal_values)
-        avg_quality = sum(quality_values) / len(quality_values)
-        stats_text += "\n=== Moyenne (20 éch.) ===\n"
-        stats_text += f"Signal : {avg_signal:.1f} dBm\n"
-        stats_text += f"Qualité: {avg_quality:.1f}%\n"
-
-        # Débits actuels
-        try:
-            tx_rate = int(current_sample.raw_data.get('TransmitRate', '0 Mbps').split()[0])
-            rx_rate = int(current_sample.raw_data.get('ReceiveRate', '0 Mbps').split()[0])
-            stats_text += "\n=== Débits ===\n"
-            stats_text += f"TX: {tx_rate} Mbps\n"
-            stats_text += f"RX: {rx_rate} Mbps"
-        except (ValueError, IndexError, KeyError):
-            pass
-
-        # Mise à jour du texte
-        self.stats_text.delete('1.0', tk.END)
-        self.stats_text.insert('1.0', stats_text)
-
-    def export_data(self):
-        """Exporte les données d'analyse"""
-        try:
-            filepath = filedialog.asksaveasfilename(
-                defaultextension=".json",
-                filetypes=[("Fichiers JSON", "*.json")],
-                title="Exporter l'analyse"
-            )
-            if filepath:
-                self.analyzer.export_data(filepath)
-                messagebox.showinfo(
-                    "Export réussi",
-                    f"Les données ont été exportées vers :\n{filepath}"
-                )
-
-                # Rafraîchir l'historique
-                self.refresh_history_list()
-
-                # Génère également une heatmap basée sur les enregistrements
-                try:
-                    tag_map_path = os.path.join(self.config_dir, "tag_map.yaml")
-                    tag_map = {}
-                    if os.path.exists(tag_map_path):
-                        with open(tag_map_path, "r", encoding="utf-8") as fh:
-                            tag_map = yaml.safe_load(fh) or {}
-
-                    records = self.analyzer.wifi_collector.records
-                    if records:
-                        fig = generate_heatmap(records, tag_map=tag_map)
-                        heatmap_file = os.path.splitext(filepath)[0] + "_heatmap.png"
-                        fig.savefig(heatmap_file)
-                except Exception as exc:  # pragma: no cover - best effort
-                    logging.getLogger(__name__).warning(
-                        "Failed to generate heatmap: %s", exc
-                    )
-        except Exception as e:
-            self.show_error(f"Erreur lors de l'export: {str(e)}")
-
-    def update_status(self, message: str):
-        """Met à jour les infos de statut"""
-        current_time = datetime.now().strftime("%H:%M:%S")
-        self.wifi_alert_text.insert('1.0', f"{current_time} - {message}\n")
-
-    def show_error(self, message: str):
-        """Affiche une erreur"""
-        messagebox.showerror("Erreur", message)
-        self.update_status(f"ERREUR: {message}")
-
-    def refresh_history_list(self) -> None:
-        """Recharge la liste des rapports sauvegardés."""
-        records = self.analyzer.history_manager.list_reports()
-        for row in self.history_tree.get_children():
-            self.history_tree.delete(row)
-        for rec in records:
-            self.history_tree.insert("", "end", values=(rec["id"], rec["timestamp"], rec["file"]))
-
-    def open_selected_report(self) -> None:
-        """Ouvre le rapport sélectionné avec l'application associée."""
-        sel = self.history_tree.selection()
-        if not sel:
-            return
-        file_path = self.history_tree.item(sel[0])["values"][2]
-        try:
-            if sys.platform.startswith("win"):
-                os.startfile(file_path)
-            elif sys.platform == "darwin":
-                subprocess.call(["open", file_path])
-            else:
-                subprocess.call(["xdg-open", file_path])
-        except Exception as exc:  # pragma: no cover - best effort
-            messagebox.showerror("Ouverture impossible", str(exc))
-
-
-class MoxaAnalyzerUI(NetworkAnalyzerUI):
-    """Backward-compatible alias used in tests."""
-
-    def __init__(self, master: tk.Tk):
-        super().__init__(master)
-        # Provide legacy attribute names expected by older tests
-        self.logs_input_text = self.moxa_input
-        self.results_text = self.moxa_results
-
-    def analyze_logs_from_input(self, log_content=None):
-        """Compatibility wrapper calling analyze_moxa_logs."""
-        if log_content is not None:
-            self.logs_input_text.delete("1.0", tk.END)
-            self.logs_input_text.insert("1.0", log_content)
-        self.analyze_moxa_logs()
-
-    def _analyze_logs(self):
-        """Legacy private method used in tests."""
-        self.analyze_moxa_logs()
-
-def main():
-    """Point d'entrée de l'application"""
->>>>>>> d3770b29
     try:
         root = tk.Tk()
         from bootstrap_ui import BootstrapNetworkAnalyzerUI
