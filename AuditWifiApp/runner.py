# -*- coding: utf-8 -*-
import sys
import json
import logging
from datetime import datetime
import tkinter as tk
from tkinter import ttk, messagebox, filedialog
import matplotlib.pyplot as plt
from matplotlib.backends.backend_tkagg import FigureCanvasTkAgg
from matplotlib.figure import Figure
import numpy as np
from typing import List, Optional
import os
from dotenv import load_dotenv

# Charger automatiquement les variables d'environnement depuis un fichier .env
load_dotenv()

from network_analyzer import NetworkAnalyzer
from wifi.wifi_collector import WifiSample
from src.ai.simple_moxa_analyzer import analyze_moxa_logs
from config_manager import ConfigurationManager

class NetworkAnalyzerUI:
    def __init__(self, master: tk.Tk):
        self.master = master
        self.master.title("Analyseur Réseau WiFi & Moxa")
        self.master.state('zoomed')

        # Initialisation des composants
        self.analyzer = NetworkAnalyzer()
        self.samples: List[WifiSample] = []

        # Configuration par défaut pour l'analyse des logs Moxa
        self.default_config = {
            "min_transmission_rate": 12,
            "max_transmission_power": 20,
            "rts_threshold": 512,
            "fragmentation_threshold": 2346,
            "roaming_mechanism": "snr",
            "roaming_difference": 8,
            "remote_connection_check": True,
            "wmm_enabled": True,
            "turbo_roaming": True,
            "ap_alive_check": True,
        }

        # Gestionnaire de configuration
        self.config_manager = ConfigurationManager(self.default_config)
        self.config_dir = os.path.join(os.path.dirname(__file__), "config")
        os.makedirs(self.config_dir, exist_ok=True)
        self.last_config_file = os.path.join(self.config_dir, "last_moxa_config.json")
        if os.path.exists(self.last_config_file):
            try:
                with open(self.last_config_file, "r", encoding="utf-8") as f:
                    self.config_manager.config = json.load(f)
            except Exception:
                pass
        self.current_config = self.config_manager.get_config()

        # Configuration du style
        self.setup_style()

        # Création de l'interface
        self.create_interface()

        # Configuration des graphiques
        self.setup_graphs()

        # Variables pour les mises à jour
        self.update_interval = 1000  # ms
        self.max_samples = 100

    def setup_style(self):
        """Configure le style de l'interface"""
        style = ttk.Style()
        style.configure("Title.TLabel", font=('Helvetica', 14, 'bold'))
        style.configure("Alert.TLabel", foreground='red', font=('Helvetica', 12))
        style.configure("Stats.TLabel", font=('Helvetica', 10))

        # Style pour le bouton d'analyse
        style.configure("Analyze.TButton",
                       font=('Helvetica', 12),
                       padding=10)

    def create_interface(self):
        """Crée l'interface principale"""
        # Notebook pour les différentes vues
        self.notebook = ttk.Notebook(self.master)
        self.notebook.pack(fill=tk.BOTH, expand=True, padx=5, pady=5)

        # === Onglet WiFi ===
        self.wifi_frame = ttk.Frame(self.notebook)
        self.notebook.add(self.wifi_frame, text="Analyse WiFi")

        # Panneau de contrôle WiFi (gauche)
        control_frame = ttk.LabelFrame(self.wifi_frame, text="Contrôles", padding=10)
        control_frame.pack(side=tk.LEFT, fill=tk.Y, padx=5, pady=5)

        # Boutons WiFi
        self.start_button = ttk.Button(
            control_frame,
            text="▶ Démarrer l'analyse",
            command=self.start_collection
        )
        self.start_button.pack(fill=tk.X, pady=5)

        self.stop_button = ttk.Button(
            control_frame,
            text="⏹ Arrêter l'analyse",
            command=self.stop_collection,
            state=tk.DISABLED
        )
        self.stop_button.pack(fill=tk.X, pady=5)

        # Zone de statistiques
        stats_frame = ttk.LabelFrame(control_frame, text="Statistiques", padding=5)
        stats_frame.pack(fill=tk.X, pady=10)

        self.stats_text = tk.Text(stats_frame, height=6, width=30)
        self.stats_text.pack(fill=tk.X, pady=5)

        # Panneau des graphiques et alertes (droite)
        viz_frame = ttk.Frame(self.wifi_frame)
        viz_frame.pack(side=tk.LEFT, fill=tk.BOTH, expand=True, padx=5, pady=5)

        # Les graphiques seront ajoutés ici par setup_graphs()

        # Zone d'alertes
        alerts_frame = ttk.LabelFrame(viz_frame, text="Zones problématiques détectées", padding=5)
        alerts_frame.pack(fill=tk.X, side=tk.BOTTOM, pady=5)

        self.wifi_alert_text = tk.Text(alerts_frame, height=4, wrap=tk.WORD)
        wifi_scroll = ttk.Scrollbar(alerts_frame, command=self.wifi_alert_text.yview)
        self.wifi_alert_text.configure(yscrollcommand=wifi_scroll.set)
        self.wifi_alert_text.pack(side=tk.LEFT, fill=tk.BOTH, expand=True)
        wifi_scroll.pack(side=tk.RIGHT, fill=tk.Y)

        # === Onglet Moxa ===
        self.moxa_frame = ttk.Frame(self.notebook)
        self.notebook.add(self.moxa_frame, text="Analyse Moxa")

        # Zone de collage des logs
        input_frame = ttk.LabelFrame(self.moxa_frame, text="Collez vos logs Moxa ici :", padding=10)
        input_frame.pack(fill=tk.BOTH, expand=True, padx=10, pady=5)

        self.moxa_input = tk.Text(input_frame, wrap=tk.WORD)
        input_scroll = ttk.Scrollbar(input_frame, command=self.moxa_input.yview)
        self.moxa_input.configure(yscrollcommand=input_scroll.set)
        self.moxa_input.pack(side=tk.LEFT, fill=tk.BOTH, expand=True)
        input_scroll.pack(side=tk.RIGHT, fill=tk.Y)

        # Zone d'édition de la configuration courante du Moxa
        config_frame = ttk.LabelFrame(
            self.moxa_frame,
            text="Configuration Moxa actuelle (JSON) :",
            padding=10,
        )
        config_frame.pack(fill=tk.BOTH, expand=True, padx=10, pady=5)

        self.moxa_config_text = tk.Text(config_frame, height=8, wrap=tk.WORD)
        cfg_scroll = ttk.Scrollbar(config_frame, command=self.moxa_config_text.yview)
        self.moxa_config_text.configure(yscrollcommand=cfg_scroll.set)
        self.moxa_config_text.pack(side=tk.LEFT, fill=tk.BOTH, expand=True)
        cfg_scroll.pack(side=tk.RIGHT, fill=tk.Y)
        self.moxa_config_text.insert('1.0', json.dumps(self.current_config, indent=2))

        # Boutons de configuration
        config_btn_frame = ttk.Frame(self.moxa_frame)
        config_btn_frame.pack(pady=5)
        ttk.Button(config_btn_frame, text="Charger config", command=self.load_config).pack(side=tk.LEFT, padx=5)
        ttk.Button(config_btn_frame, text="Éditer config", command=self.edit_config).pack(side=tk.LEFT, padx=5)

        # Bouton d'analyse
        self.analyze_button = ttk.Button(
            self.moxa_frame,
            text="🔍 Analyser les logs",
            style="Analyze.TButton",
            command=self.analyze_moxa_logs
        )
        self.analyze_button.pack(pady=10)

        # Zone des résultats
        results_frame = ttk.LabelFrame(self.moxa_frame, text="Résultats de l'analyse :", padding=10)
        results_frame.pack(fill=tk.BOTH, expand=True, padx=10, pady=5)

        self.moxa_results = tk.Text(results_frame, wrap=tk.WORD)
        results_scroll = ttk.Scrollbar(results_frame, command=self.moxa_results.yview)
        self.moxa_results.configure(yscrollcommand=results_scroll.set)
        self.moxa_results.pack(side=tk.LEFT, fill=tk.BOTH, expand=True)
        results_scroll.pack(side=tk.RIGHT, fill=tk.Y)

        # Bouton d'export
        self.export_button = ttk.Button(
            self.moxa_frame,
            text="💾 Exporter l'analyse",
            command=self.export_data,
            state=tk.DISABLED
        )
        self.export_button.pack(pady=5)

    def setup_graphs(self):
        """Configure les graphiques"""
        # Figure principale
        self.fig = Figure(figsize=(10, 6))
        self.fig.subplots_adjust(hspace=0.3)

        # Graphique du signal
        self.ax1 = self.fig.add_subplot(211)
        self.ax1.set_title("Force du signal WiFi")
        self.ax1.set_ylabel("Signal (dBm)")
        self.ax1.grid(True)
        self.signal_line, = self.ax1.plot([], [], 'b-', label="Signal")
        self.ax1.set_ylim(-90, -30)
        self.ax1.legend()

        # Graphique de la qualité
        self.ax2 = self.fig.add_subplot(212)
        self.ax2.set_title("Qualité de la connexion")
        self.ax2.set_ylabel("Qualité (%)")
        self.ax2.grid(True)
        self.quality_line, = self.ax2.plot([], [], 'g-', label="Qualité")
        self.ax2.set_ylim(0, 100)
        self.ax2.legend()

        # Canvas Matplotlib
        self.canvas = FigureCanvasTkAgg(self.fig, master=self.wifi_frame)
        self.canvas.get_tk_widget().pack(fill=tk.BOTH, expand=True, padx=5, pady=5)

    def start_collection(self):
        """Démarre la collecte WiFi"""
        try:
            if self.analyzer.start_analysis():
                self.samples = []
                self.start_button.config(state=tk.DISABLED)
                self.stop_button.config(state=tk.NORMAL)
                self.update_data()
                self.update_status("Collection en cours...")
        except Exception as e:
            self.show_error(f"Erreur au démarrage: {str(e)}")

    def stop_collection(self):
        """Arrête la collecte WiFi"""
        self.analyzer.stop_analysis()
        self.start_button.config(state=tk.NORMAL)
        self.stop_button.config(state=tk.DISABLED)
        self.export_button.config(state=tk.NORMAL)
        self.update_status("Collection arrêtée")

    def analyze_moxa_logs(self):
        """Analyse les logs Moxa collés avec OpenAI"""
        try:
            logs = self.moxa_input.get('1.0', tk.END).strip()
            if not logs:
                messagebox.showwarning(
                    "Analyse impossible",
                    "Veuillez coller des logs Moxa à analyser"
                )
                return

            # Vérifier la clé API OpenAI dans l'environnement
            api_key = os.getenv("OPENAI_API_KEY")
            if not api_key:
                messagebox.showerror(
                    "Clé API manquante",
                    "La variable d'environnement OPENAI_API_KEY doit être définie pour utiliser l'analyse OpenAI."
                )
                return

            # Mise à jour de l'interface
            self.moxa_results.delete('1.0', tk.END)
            self.moxa_results.insert('1.0', "🔄 Analyse en cours avec OpenAI...\n\n")
            self.analyze_button.config(state=tk.DISABLED)
            self.moxa_results.update()

            # Récupérer la configuration depuis la zone de texte
            try:
                config_text = self.moxa_config_text.get('1.0', tk.END).strip()
                if config_text:
                    self.current_config = json.loads(config_text)
            except json.JSONDecodeError:
                messagebox.showerror(
                    "Configuration invalide",
                    "La configuration Moxa n'est pas un JSON valide."
                )
                return

            # Appel à l'API OpenAI avec la configuration courante
            analysis = analyze_moxa_logs(logs, self.current_config)

            if analysis:
                self.moxa_results.delete('1.0', tk.END)
                
                # Configuration des styles de texte
                self.moxa_results.tag_configure("title", font=("Arial", 12, "bold"))
                self.moxa_results.tag_configure("section", font=("Arial", 10, "bold"))
                self.moxa_results.tag_configure("normal", font=("Arial", 10))
                self.moxa_results.tag_configure("alert", foreground="red")
                self.moxa_results.tag_configure("success", foreground="green")
                self.moxa_results.tag_configure("warning", foreground="orange")

                # Affichage de l'analyse avec mise en forme
                self.moxa_results.insert('end', "Analyse OpenAI des Logs Moxa\n\n", "title")
                
                # Formater et afficher la réponse d'OpenAI
                self.format_and_display_ai_analysis(analysis)

                # Activer le bouton d'export
                self.export_button.config(state=tk.NORMAL)
                messagebox.showinfo("Succès", "Analyse complétée par OpenAI !")
                self.save_last_config()
            else:
                self.moxa_results.insert('1.0', "❌ Aucun résultat d'analyse\n")

        except Exception as e:
            self.show_error(f"Erreur d'analyse: {str(e)}")
        finally:
            self.analyze_button.config(state=tk.NORMAL)


    def load_config(self):
        """Charge un fichier de configuration JSON."""
        filepath = filedialog.askopenfilename(
            initialdir=self.config_dir,
            filetypes=[("JSON", "*.json")],
            title="Charger une configuration"
        )
        if filepath:
            try:
                with open(filepath, "r", encoding="utf-8") as f:
                    self.config_manager.config = json.load(f)
                self.current_config = self.config_manager.get_config()
                self.moxa_config_text.delete('1.0', tk.END)
                self.moxa_config_text.insert('1.0', json.dumps(self.current_config, indent=2))
                messagebox.showinfo("Configuration", f"Configuration chargée depuis {filepath}")
            except Exception as e:
                messagebox.showerror("Erreur", f"Impossible de charger la configuration:\n{e}")

    def edit_config(self):
        """Affiche un formulaire pour modifier la configuration."""
        dialog = tk.Toplevel(self.master)
        dialog.title("Éditer la configuration")
        entries = {}

        for row, (key, value) in enumerate(self.config_manager.get_config().items()):
            ttk.Label(dialog, text=key).grid(row=row, column=0, sticky=tk.W, padx=5, pady=2)
            var = tk.StringVar(value=str(value))
            ttk.Entry(dialog, textvariable=var, width=20).grid(row=row, column=1, padx=5, pady=2)
            entries[key] = var

        def save():
            for k, v in entries.items():
                val = v.get()
                if val.lower() in ("true", "false"):
                    parsed = val.lower() == "true"
                else:
                    try:
                        parsed = int(val)
                    except ValueError:
                        try:
                            parsed = float(val)
                        except ValueError:
                            parsed = val
                self.config_manager.update_config(k, parsed)
            self.current_config = self.config_manager.get_config()
            self.moxa_config_text.delete('1.0', tk.END)
            self.moxa_config_text.insert('1.0', json.dumps(self.current_config, indent=2))
            dialog.destroy()

        ttk.Button(dialog, text="OK", command=save).grid(row=len(entries), column=0, padx=5, pady=10)
        ttk.Button(dialog, text="Annuler", command=dialog.destroy).grid(row=len(entries), column=1, padx=5, pady=10)

    def save_last_config(self):
        """Sauvegarde la configuration actuelle pour réutilisation."""
        try:
            os.makedirs(self.config_dir, exist_ok=True)
            with open(self.last_config_file, "w", encoding="utf-8") as f:
                json.dump(self.config_manager.get_config(), f, indent=2)
        except Exception:
            pass

    def format_and_display_ai_analysis(self, analysis: str):
        """Formate et affiche l'analyse OpenAI dans l'interface"""
        try:
            # Essayer de parser comme JSON d'abord
            try:
                data = json.loads(analysis)
                self.display_structured_analysis(data)
            except json.JSONDecodeError:
                # Si ce n'est pas du JSON, afficher comme texte formaté
                self.display_text_analysis(analysis)
        except Exception as e:
            # En cas d'erreur, afficher le texte brut
            self.moxa_results.insert('end', analysis)

    def display_structured_analysis(self, data: dict):
        """Affiche une analyse structurée (JSON)"""
        if "score_global" in data:
            score = data["score_global"]
            self.moxa_results.insert('end', f"Score Global: {score}/100\n", "title")
            
            if score >= 70:
                self.moxa_results.insert('end', "✅ Configuration adaptée\n\n", "success")
            elif score >= 50:
                self.moxa_results.insert('end', "⚠️ Améliorations possibles\n\n", "warning")
            else:
                self.moxa_results.insert('end', "❌ Optimisation nécessaire\n\n", "alert")

        if "problemes" in data:
            self.moxa_results.insert('end', "Problèmes Détectés:\n", "section")
            for prob in data["problemes"]:
                self.moxa_results.insert('end', f"• {prob}\n", "normal")
            self.moxa_results.insert('end', "\n")

        if "recommendations" in data:
            self.moxa_results.insert('end', "Recommandations:\n", "section")
            for rec in data["recommendations"]:
                if isinstance(rec, dict):
                    self.moxa_results.insert('end', f"• Problème: {rec.get('probleme', '')}\n", "normal")
                    self.moxa_results.insert('end', f"  Solution: {rec.get('solution', '')}\n\n", "normal")
                else:
                    self.moxa_results.insert('end', f"• {rec}\n", "normal")
            self.moxa_results.insert('end', "\n")

        if "analyse_detaillee" in data:
            self.moxa_results.insert('end', "Analyse Détaillée:\n", "section")
            self.moxa_results.insert('end', f"{data['analyse_detaillee']}\n\n", "normal")

        if "conclusion" in data:
            self.moxa_results.insert('end', "Conclusion:\n", "section")
            self.moxa_results.insert('end', f"{data['conclusion']}\n", "normal")

    def display_text_analysis(self, text: str):
        """Affiche une analyse en format texte"""
        # Diviser le texte en sections basées sur les numéros ou les titres communs
        sections = text.split('\n\n')
        
        for section in sections:
            if section.strip():
                # Détecter si c'est un titre
                if any(keyword in section.lower() for keyword in ['problèmes:', 'recommandations:', 'analyse:', 'conclusion:', 'impact:']):
                    self.moxa_results.insert('end', f"\n{section}\n", "section")
                else:
                    self.moxa_results.insert('end', f"{section}\n", "normal")
                    
        self.moxa_results.see('1.0')  # Remonter au début

    def update_data(self):
        """Met à jour les données en temps réel"""
        if not self.analyzer.is_collecting:
            return

        sample = self.analyzer.wifi_collector.collect_sample()
        if sample:
            self.samples.append(sample)
            self.update_display()
            self.update_stats()
            self.check_wifi_issues(sample)

        self.master.after(self.update_interval, self.update_data)

    def check_wifi_issues(self, sample: WifiSample):
        """Vérifie et affiche les problèmes WiFi"""
        alerts = []

        # Force du signal
        if sample.signal_strength < -80:
            alerts.append(f"🔴 Signal CRITIQUE : {sample.signal_strength} dBm")
        elif sample.signal_strength < -70:
            alerts.append(f"⚠️ Signal faible : {sample.signal_strength} dBm")

        # Qualité
        if sample.quality < 20:
            alerts.append(f"🔴 Qualité CRITIQUE : {sample.quality}%")
        elif sample.quality < 40:
            alerts.append(f"⚠️ Qualité faible : {sample.quality}%")

        # Débits
        try:
            tx_rate = int(sample.raw_data.get('TransmitRate', '0 Mbps').split()[0])
            rx_rate = int(sample.raw_data.get('ReceiveRate', '0 Mbps').split()[0])
            if min(tx_rate, rx_rate) < 24:
                alerts.append(
                    f"⚠️ Débit insuffisant :\n"
                    f"   TX: {tx_rate} Mbps, RX: {rx_rate} Mbps"
                )
        except (ValueError, IndexError, KeyError):
            pass

        if alerts:
            msg = f"Position au {datetime.now().strftime('%H:%M:%S')} :\n"
            msg += "\n".join(alerts)
            self.wifi_alert_text.delete('1.0', tk.END)
            self.wifi_alert_text.insert('1.0', msg)

    def update_display(self):
        """Met à jour les graphiques"""
        if not self.samples:
            return

        # Données pour les graphiques
        times = [s.timestamp for s in self.samples[-self.max_samples:]]
        signals = [s.signal_strength for s in self.samples[-self.max_samples:]]
        qualities = [s.quality for s in self.samples[-self.max_samples:]]

        # Mise à jour des lignes
        self.signal_line.set_data(range(len(signals)), signals)
        self.quality_line.set_data(range(len(qualities)), qualities)

        # Mise à jour des axes
        self.ax1.set_xlim(0, len(signals))
        self.ax2.set_xlim(0, len(qualities))

        # Rafraîchissement
        self.canvas.draw()

    def update_stats(self):
        """Met à jour les statistiques dans l'interface"""
        if not self.samples:
            return

        # Calcul des statistiques
        current_sample = self.samples[-1]  # Dernier échantillon
        signal_values = [s.signal_strength for s in self.samples[-20:]]  # 20 derniers échantillons
        quality_values = [s.quality for s in self.samples[-20:]]

        # Stats WiFi actuelles
        stats_text = "=== État Actuel ===\n"
        stats_text += f"Signal : {current_sample.signal_strength} dBm\n"
        stats_text += f"Qualité: {current_sample.quality}%\n"

        # Stats moyennes (20 derniers échantillons)
        avg_signal = sum(signal_values) / len(signal_values)
        avg_quality = sum(quality_values) / len(quality_values)
        stats_text += "\n=== Moyenne (20 éch.) ===\n"
        stats_text += f"Signal : {avg_signal:.1f} dBm\n"
        stats_text += f"Qualité: {avg_quality:.1f}%\n"

        # Débits actuels
        try:
            tx_rate = int(current_sample.raw_data.get('TransmitRate', '0 Mbps').split()[0])
            rx_rate = int(current_sample.raw_data.get('ReceiveRate', '0 Mbps').split()[0])
            stats_text += "\n=== Débits ===\n"
            stats_text += f"TX: {tx_rate} Mbps\n"
            stats_text += f"RX: {rx_rate} Mbps"
        except (ValueError, IndexError, KeyError):
            pass

        # Mise à jour du texte
        self.stats_text.delete('1.0', tk.END)
        self.stats_text.insert('1.0', stats_text)

    def export_data(self):
        """Exporte les données d'analyse"""
        try:
            filepath = filedialog.asksaveasfilename(
                defaultextension=".json",
                filetypes=[("Fichiers JSON", "*.json")],
                title="Exporter l'analyse"
            )
            if filepath:
                self.analyzer.export_data(filepath)
                messagebox.showinfo(
                    "Export réussi",
                    f"Les données ont été exportées vers :\n{filepath}"
                )
        except Exception as e:
            self.show_error(f"Erreur lors de l'export: {str(e)}")

    def update_status(self, message: str):
        """Met à jour les infos de statut"""
        current_time = datetime.now().strftime("%H:%M:%S")
        self.wifi_alert_text.insert('1.0', f"{current_time} - {message}\n")

    def show_error(self, message: str):
        """Affiche une erreur"""
        messagebox.showerror("Erreur", message)
        self.update_status(f"ERREUR: {message}")

<<<<<<< HEAD
=======

>>>>>>> b0f0bea1
class MoxaAnalyzerUI(NetworkAnalyzerUI):
    """Backward-compatible alias used in tests."""

    def __init__(self, master: tk.Tk):
        super().__init__(master)
        # Provide legacy attribute names expected by older tests
        self.logs_input_text = self.moxa_input
        self.results_text = self.moxa_results

    def analyze_logs_from_input(self, log_content=None):
        """Compatibility wrapper calling analyze_moxa_logs."""
        if log_content is not None:
            self.logs_input_text.delete("1.0", tk.END)
            self.logs_input_text.insert("1.0", log_content)
        self.analyze_moxa_logs()

    def _analyze_logs(self):
        """Legacy private method used in tests."""
        self.analyze_moxa_logs()

def main():
    """Point d'entrée de l'application"""
    try:
        root = tk.Tk()
        app = NetworkAnalyzerUI(root)
        root.mainloop()
    except Exception as e:
        print(f"Erreur fatale: {str(e)}")
        messagebox.showerror("Erreur fatale", str(e))
        sys.exit(1)

if __name__ == "__main__":
    main()<|MERGE_RESOLUTION|>--- conflicted
+++ resolved
@@ -577,10 +577,7 @@
         messagebox.showerror("Erreur", message)
         self.update_status(f"ERREUR: {message}")
 
-<<<<<<< HEAD
-=======
-
->>>>>>> b0f0bea1
+
 class MoxaAnalyzerUI(NetworkAnalyzerUI):
     """Backward-compatible alias used in tests."""
 
