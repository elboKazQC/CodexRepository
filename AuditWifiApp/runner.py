--- conflicted
+++ resolved
@@ -84,7 +84,7 @@
                 pass
         self.current_config = self.config_manager.get_config()
 
-<<<<<<< HEAD
+
         # Fichier pour la persistance des IPs AMR
         self.amr_ips_file = os.path.join(self.config_dir, "amr_ips.json")
         if os.path.exists(self.amr_ips_file):
@@ -93,10 +93,10 @@
                     self.amr_ips = json.load(f)
             except Exception:
                 self.amr_ips = []
-=======
+
         # Manager for MAC address tags
         self.mac_manager = MacTagManager()
->>>>>>> 293cd29d
+
 
         # Configuration du style
         self.setup_style()
