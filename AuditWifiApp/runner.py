# -*- coding: utf-8 -*-
import sys
import json
import logging
from datetime import datetime
import tkinter as tk
from tkinter import ttk, messagebox, filedialog
import csv
import matplotlib.pyplot as plt
from matplotlib.backends.backend_tkagg import FigureCanvasTkAgg
from matplotlib.figure import Figure
import numpy as np
from typing import List, Optional
import os
from dotenv import load_dotenv
from unittest.mock import MagicMock
import yaml

from heatmap_generator import generate_heatmap
from network_analyzer import NetworkAnalyzer
from network_scanner import scan_wifi
from wifi.wifi_collector import WifiSample
from src.ai.simple_moxa_analyzer import analyze_moxa_logs
from config_manager import ConfigurationManager
from ui.wifi_view import WifiView
from ui.moxa_view import MoxaView

class NetworkAnalyzerUI:
    def __init__(self, master: tk.Tk):
        self.master = master
        self.master.title("Analyseur Réseau WiFi & Moxa")
        self.master.state('zoomed')

        # Initialisation des composants
        self.analyzer = NetworkAnalyzer()

        # Configuration par défaut pour l'analyse des logs Moxa
        self.default_config = {
            "min_transmission_rate": 12,
            "max_transmission_power": 20,
            "rts_threshold": 512,
            "fragmentation_threshold": 2346,
            "roaming_mechanism": "snr",
            "roaming_difference": 8,
            "remote_connection_check": True,
            "wmm_enabled": True,
            "turbo_roaming": True,
            "ap_alive_check": True,
        }

        # Création de l'interface
        self.create_interface()

    def setup_graphs(self) -> None:
<<<<<<< HEAD
        """Deprecated compatibility method for tests."""
        # The graph setup logic now lives in WifiView.
        pass
=======

        """Initialize WiFi graphs via the WiFi view."""
        if hasattr(self, "wifi_view") and hasattr(self.wifi_view, "_setup_graphs"):
            try:
                self.wifi_view._setup_graphs()
            except Exception as exc:  # pragma: no cover - defensive
                logging.error("Error setting up graphs: %s", exc)

>>>>>>> b9f2247f

    def create_interface(self):
        """Crée l'interface principale"""
        # Setup ttk style for consistent look
        self.style = ttk.Style()
        self.style.theme_use('default')
        self.style.configure('TNotebook.Tab', padding=[10, 4])

        # Notebook pour les différentes vues
        self.notebook = ttk.Notebook(self.master)
        self.notebook.pack(fill=tk.BOTH, expand=True, padx=5, pady=5)

        # === Onglet WiFi ===
        # Créer un frame pour contenir la vue WiFi
        wifi_frame = ttk.Frame(self.notebook)
        wifi_frame.columnconfigure(0, weight=1)
        wifi_frame.rowconfigure(0, weight=1)
        self.wifi_view = WifiView(wifi_frame, self.analyzer)
        self.wifi_view.frame.grid(row=0, column=0, sticky="nsew", padx=5, pady=5)
        self.notebook.add(wifi_frame, text="Analyse WiFi")

        # === Onglet Moxa ===
        # Créer un frame pour contenir la vue Moxa
        moxa_frame = ttk.Frame(self.notebook)
        moxa_frame.columnconfigure(0, weight=1)
        moxa_frame.rowconfigure(0, weight=1)
        self.config_dir = os.path.join(os.path.dirname(__file__), "config")
        self.moxa_view = MoxaView(moxa_frame, self.config_dir, self.default_config)
        self.moxa_view.frame.grid(row=0, column=0, sticky="nsew", padx=5, pady=5)
        self.notebook.add(moxa_frame, text="Analyse Moxa")


def main():
    """Point d'entrée de l'application"""
    try:
        root = tk.Tk()
        from bootstrap_ui import BootstrapNetworkAnalyzerUI
        app = BootstrapNetworkAnalyzerUI(root, theme="darkly")
        root.mainloop()
    except Exception as e:
        print(f"Erreur fatale: {str(e)}")
        messagebox.showerror("Erreur fatale", str(e))
        sys.exit(1)

if __name__ == "__main__":
    main()<|MERGE_RESOLUTION|>--- conflicted
+++ resolved
@@ -52,20 +52,11 @@
         self.create_interface()
 
     def setup_graphs(self) -> None:
-<<<<<<< HEAD
+
         """Deprecated compatibility method for tests."""
         # The graph setup logic now lives in WifiView.
         pass
-=======
 
-        """Initialize WiFi graphs via the WiFi view."""
-        if hasattr(self, "wifi_view") and hasattr(self.wifi_view, "_setup_graphs"):
-            try:
-                self.wifi_view._setup_graphs()
-            except Exception as exc:  # pragma: no cover - defensive
-                logging.error("Error setting up graphs: %s", exc)
-
->>>>>>> b9f2247f
 
     def create_interface(self):
         """Crée l'interface principale"""
