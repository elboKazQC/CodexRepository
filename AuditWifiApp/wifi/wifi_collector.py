--- conflicted
+++ resolved
@@ -135,7 +135,7 @@
         try:
             if platform.system().lower().startswith('win'):
                 cmd = ["ping", "-n", "1", "-w", "2000", target]
-<<<<<<< HEAD
+
             else:
                 cmd = ["ping", "-c", "1", "-W", "2", target]
 
@@ -152,7 +152,7 @@
                 match = re.search(pattern, output)
                 if match:
                     return float(match.group(1).replace(',', '.'))
-=======
+
                 regex = r"temps[<=](\d+)ms"
             else:
                 cmd = ["ping", "-c", "1", "-W", "2", target]
@@ -162,7 +162,7 @@
             match = re.search(regex, output)
             if match:
                 return float(match.group(1))
->>>>>>> 02da7579
+
         except Exception as e:
             self.logger.debug(f"Ping failed: {e}")
         return -1.0
