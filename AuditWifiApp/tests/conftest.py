"""
Configuration and fixtures for pytest.
"""
import pytest
from unittest.mock import MagicMock, patch
from contextlib import ExitStack
from dotenv import load_dotenv
import os

# Charger les variables d'environnement de test
def pytest_configure(config):
    """Configure l'environnement de test."""
    load_dotenv('.env.test')
    os.environ.setdefault('OPENAI_API_KEY', 'test-key')

@pytest.fixture
def sample_moxa_logs():
    """Sample Moxa logs for testing"""
    return """2023-12-15 10:00:00 [INFO] Connection established with AP 00:11:22:33:44:55
2023-12-15 10:00:01 [INFO] Signal strength: -65 dBm
2023-12-15 10:00:02 [INFO] Channel: 6 (2.4 GHz)
2023-12-15 10:01:00 [WARNING] Roaming initiated"""


@pytest.fixture
def moxa_logs_with_deauth(sample_moxa_logs):
    """Sample logs containing a deauthentication event"""
    return sample_moxa_logs + "\n2023-12-15 10:02:00 [WARNING] Deauthentication from AP [MAC: AA:BB:CC:DD:EE:FF]"

@pytest.fixture
def sample_wifi_data():
    """Sample WiFi data for testing"""
    return {
        "signal_strength": -65,
        "channel": 6,
        "band": "2.4 GHz",
        "ssid": "Test_Network",
        "rssi": -65,
        "noise": -95,
        "snr": 30
    }

@pytest.fixture
def mock_openai_response():
    """Mock OpenAI API response"""
    return {
        "choices": [{
            "message": {
                "content": "Test analysis results with analysis and recommendations",
                "role": "assistant"
            },
            "finish_reason": "stop",
            "index": 0
        }],
        "created": 1683923731,
        "id": "mock-response",
        "model": "gpt-4",
        "object": "chat.completion",
        "usage": {
            "completion_tokens": 50,
            "prompt_tokens": 100,
            "total_tokens": 150
        }
    }

@pytest.fixture
def mock_tk_root():
    """Mock root window for UI tests."""
    patch_target = 'tkinter.Tk'
    with patch(patch_target) as mock_root, \
         patch('tkinter._get_default_root', return_value=mock_root.return_value):
        root = mock_root.return_value
        root.tk = MagicMock()
        root.tk.call = MagicMock(return_value=None)
        root.__str__ = lambda self=root: "mock"
        yield root

@pytest.fixture
def mock_wifi_collector():
    """Mock WiFi data collector"""
    collector = MagicMock()
    collector.collect_sample.return_value = {
        "signal_strength": -65,
        "channel": 6,
        "band": "2.4 GHz",
        "ssid": "Test_Network",
        "rssi": -65,
        "noise": -95,
        "snr": 30
    }
    return collector

@pytest.fixture
def temp_log_file(tmp_path):
    """Create a temporary log file for testing"""
    log_file = tmp_path / "test_log.txt"
    log_file.write_text("Test log content")
    return log_file

@pytest.fixture(autouse=True)
def patch_ttk_style():
    """Patch style classes to avoid initializing real GUI elements."""
    class DummyTreeview:
        def __init__(self, *args, **kwargs):
            self._items = []
            self.headings = {}

        def heading(self, col, text=None):
            self.headings[col] = text

        def column(self, col, width=None):
            pass

        def pack(self, *args, **kwargs):
            pass

        def insert(self, parent, index, values=()):
            self._items.append(values)
            return str(len(self._items))

        def get_children(self):
            return [str(i + 1) for i in range(len(self._items))]

        def item(self, iid):
            return {"values": self._items[int(iid) - 1]}

    class DummyButton:
        def __init__(self, *args, **kwargs):
            self.options = {"state": kwargs.get("state")}

        def pack(self, *args, **kwargs):
            pass

        def config(self, **kwargs):
            self.options.update(kwargs)

        def __getitem__(self, key):
            return self.options.get(key)

    patches = [
        patch('tkinter.ttk.Style'),
        patch('tkinter.messagebox'),
        patch('log_manager.messagebox'),
<<<<<<< HEAD
        patch('tkinter.Text'),
        patch('tkinter.ttk.OptionMenu'),
        patch('tkinter.Menu'),
        patch('matplotlib.backends.backend_tkagg.FigureCanvasTkAgg'),
        patch('runner.NetworkAnalyzerUI.setup_graphs', lambda self: None),
    ]
    try:
        __import__('ttkbootstrap')
        patches.append(patch('ttkbootstrap.style.Style'))
        patches.append(patch('ttkbootstrap.Window'))
        patches.append(patch('ttkbootstrap.OptionMenu'))
        patches.append(patch('ttkbootstrap.style.Bootstyle.update_ttk_widget_style'))
        patches.append(patch('ttkbootstrap.style.Bootstyle.update_tk_widget_style'))
    except Exception:
        pass
=======
        patch('matplotlib.backends.backend_tkagg.FigureCanvasTkAgg'),
        patch('runner.FigureCanvasTkAgg'),
        patch('tkinter.ttk.Treeview', DummyTreeview),
        patch('tkinter.ttk.Button', DummyButton),
    ]
>>>>>>> 965dd5cb
    with ExitStack() as stack:
        for p in patches:
            stack.enter_context(p)
        yield<|MERGE_RESOLUTION|>--- conflicted
+++ resolved
@@ -141,7 +141,7 @@
         patch('tkinter.ttk.Style'),
         patch('tkinter.messagebox'),
         patch('log_manager.messagebox'),
-<<<<<<< HEAD
+
         patch('tkinter.Text'),
         patch('tkinter.ttk.OptionMenu'),
         patch('tkinter.Menu'),
@@ -157,13 +157,7 @@
         patches.append(patch('ttkbootstrap.style.Bootstyle.update_tk_widget_style'))
     except Exception:
         pass
-=======
-        patch('matplotlib.backends.backend_tkagg.FigureCanvasTkAgg'),
-        patch('runner.FigureCanvasTkAgg'),
-        patch('tkinter.ttk.Treeview', DummyTreeview),
-        patch('tkinter.ttk.Button', DummyButton),
-    ]
->>>>>>> 965dd5cb
+
     with ExitStack() as stack:
         for p in patches:
             stack.enter_context(p)
