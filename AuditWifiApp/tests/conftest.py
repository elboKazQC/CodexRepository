"""
Configuration and fixtures for pytest.
"""
import pytest
from unittest.mock import MagicMock, patch
from contextlib import ExitStack
from dotenv import load_dotenv
import os

# Charger les variables d'environnement de test
def pytest_configure(config):
    """Configure l'environnement de test."""
    load_dotenv('.env.test')
    os.environ.setdefault('OPENAI_API_KEY', 'test-key')

@pytest.fixture
def sample_moxa_logs():
    """Sample Moxa logs for testing"""
    return """2023-12-15 10:00:00 [INFO] Connection established with AP 00:11:22:33:44:55
2023-12-15 10:00:01 [INFO] Signal strength: -65 dBm
2023-12-15 10:00:02 [INFO] Channel: 6 (2.4 GHz)
2023-12-15 10:01:00 [WARNING] Roaming initiated"""


@pytest.fixture
def moxa_logs_with_deauth(sample_moxa_logs):
    """Sample logs containing a deauthentication event"""
    return sample_moxa_logs + "\n2023-12-15 10:02:00 [WARNING] Deauthentication from AP [MAC: AA:BB:CC:DD:EE:FF]"

@pytest.fixture
def sample_wifi_data():
    """Sample WiFi data for testing"""
    return {
        "signal_strength": -65,
        "channel": 6,
        "band": "2.4 GHz",
        "ssid": "Test_Network",
        "rssi": -65,
        "noise": -95,
        "snr": 30
    }

@pytest.fixture
def mock_openai_response():
    """Mock OpenAI API response"""
    return {
        "choices": [{
            "message": {
                "content": "Test analysis results with analysis and recommendations",
                "role": "assistant"
            },
            "finish_reason": "stop",
            "index": 0
        }],
        "created": 1683923731,
        "id": "mock-response",
        "model": "gpt-4",
        "object": "chat.completion",
        "usage": {
            "completion_tokens": 50,
            "prompt_tokens": 100,
            "total_tokens": 150
        }
    }

@pytest.fixture
def mock_tk_root():
    """Mock root window for UI tests."""
    patch_target = 'tkinter.Tk'
    with patch(patch_target) as mock_root, \
         patch('tkinter._get_default_root', return_value=mock_root.return_value):
        root = mock_root.return_value
        root.tk = MagicMock()
        root.tk.call = MagicMock(return_value=None)
        root.__str__ = lambda self=root: "mock"
        yield root

@pytest.fixture
def mock_wifi_collector():
    """Mock WiFi data collector"""
    collector = MagicMock()
    collector.collect_sample.return_value = {
        "signal_strength": -65,
        "channel": 6,
        "band": "2.4 GHz",
        "ssid": "Test_Network",
        "rssi": -65,
        "noise": -95,
        "snr": 30
    }
    return collector

@pytest.fixture
def temp_log_file(tmp_path):
    """Create a temporary log file for testing"""
    log_file = tmp_path / "test_log.txt"
    log_file.write_text("Test log content")
    return log_file

@pytest.fixture(autouse=True)
def patch_ttk_style():
    """Patch style classes to avoid initializing real GUI elements."""
    class DummyTreeview:
        def __init__(self, *args, **kwargs):
            self._items = []
            self.headings = {}

        def heading(self, col, text=None, command=None):
            self.headings[col] = text

        def column(self, col, width=None):
            pass

        def pack(self, *args, **kwargs):
            pass

        def insert(self, parent, index, values=()):
            self._items.append(values)
            return str(len(self._items))

        def delete(self, item):
            self._items = []

        def get_children(self):
            return [str(i + 1) for i in range(len(self._items))]

        def item(self, iid):
            return {"values": self._items[int(iid) - 1]}

    class DummyButton:
        def __init__(self, *args, **kwargs):
            self.options = {"state": kwargs.get("state")}

        def pack(self, *args, **kwargs):
            pass

        def config(self, **kwargs):
            self.options.update(kwargs)

        configure = config

        def __getitem__(self, key):
            return self.options.get(key)

<<<<<<< HEAD
    class DummyStringVar:
        def __init__(self, *args, **kwargs):
            self._value = ""
            self._callbacks = []

        def get(self) -> str:
            return self._value

        def set(self, value: str) -> None:
            self._value = value
            for cb in self._callbacks:
                cb()

        def trace_add(self, mode: str, callback):
            self._callbacks.append(callback)
=======
    class DummyText:
        def __init__(self, *args, **kwargs):
            self.content = ""
            self.options = {}

        def pack(self, *args, **kwargs):
            pass

        def get(self, *args, **kwargs):
            return self.content

        def insert(self, index, text):
            self.content += text

        def delete(self, *args, **kwargs):
            self.content = ""

        def configure(self, **kwargs):
            self.options.update(kwargs)

        def yview(self, *args, **kwargs):
            pass

        config = configure

        def tag_config(self, *args, **kwargs):
            pass

        def tag_add(self, *args, **kwargs):
            pass

        def tag_remove(self, *args, **kwargs):
            pass

        def bind(self, *args, **kwargs):
            pass

        def __getitem__(self, key):
            return self.options.get(key)
>>>>>>> 3c266b9a

    patches = [
        patch('tkinter.ttk.Style'),
        patch('tkinter.messagebox'),
        patch('log_manager.messagebox'),

        patch('tkinter.Text'),
<<<<<<< HEAD
        patch('tkinter.StringVar', DummyStringVar),
=======
        patch('tkinter.scrolledtext.ScrolledText', DummyText),
>>>>>>> 3c266b9a
        patch('tkinter.ttk.Treeview', DummyTreeview),
        patch('tkinter.ttk.Button', DummyButton),
        patch('tkinter.ttk.OptionMenu'),
        patch('tkinter.Menu'),
        patch('matplotlib.backends.backend_tkagg.FigureCanvasTkAgg'),
        patch('runner.NetworkAnalyzerUI.setup_graphs', lambda self: None),
    ]
    try:
        __import__('ttkbootstrap')
        patches.append(patch('ttkbootstrap.style.Style'))
        patches.append(patch('ttkbootstrap.Window'))
        patches.append(patch('ttkbootstrap.OptionMenu'))
        patches.append(patch('ttkbootstrap.style.Bootstyle.update_ttk_widget_style'))
        patches.append(patch('ttkbootstrap.style.Bootstyle.update_tk_widget_style'))
    except Exception:
        pass

    with ExitStack() as stack:
        for p in patches:
            stack.enter_context(p)
        yield<|MERGE_RESOLUTION|>--- conflicted
+++ resolved
@@ -142,7 +142,7 @@
         def __getitem__(self, key):
             return self.options.get(key)
 
-<<<<<<< HEAD
+
     class DummyStringVar:
         def __init__(self, *args, **kwargs):
             self._value = ""
@@ -158,47 +158,7 @@
 
         def trace_add(self, mode: str, callback):
             self._callbacks.append(callback)
-=======
-    class DummyText:
-        def __init__(self, *args, **kwargs):
-            self.content = ""
-            self.options = {}
 
-        def pack(self, *args, **kwargs):
-            pass
-
-        def get(self, *args, **kwargs):
-            return self.content
-
-        def insert(self, index, text):
-            self.content += text
-
-        def delete(self, *args, **kwargs):
-            self.content = ""
-
-        def configure(self, **kwargs):
-            self.options.update(kwargs)
-
-        def yview(self, *args, **kwargs):
-            pass
-
-        config = configure
-
-        def tag_config(self, *args, **kwargs):
-            pass
-
-        def tag_add(self, *args, **kwargs):
-            pass
-
-        def tag_remove(self, *args, **kwargs):
-            pass
-
-        def bind(self, *args, **kwargs):
-            pass
-
-        def __getitem__(self, key):
-            return self.options.get(key)
->>>>>>> 3c266b9a
 
     patches = [
         patch('tkinter.ttk.Style'),
@@ -206,11 +166,9 @@
         patch('log_manager.messagebox'),
 
         patch('tkinter.Text'),
-<<<<<<< HEAD
+
         patch('tkinter.StringVar', DummyStringVar),
-=======
-        patch('tkinter.scrolledtext.ScrolledText', DummyText),
->>>>>>> 3c266b9a
+
         patch('tkinter.ttk.Treeview', DummyTreeview),
         patch('tkinter.ttk.Button', DummyButton),
         patch('tkinter.ttk.OptionMenu'),
