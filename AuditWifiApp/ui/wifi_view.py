--- conflicted
+++ resolved
@@ -100,17 +100,11 @@
             pass
 
     def create_interface(self) -> None:
-<<<<<<< HEAD
+
         """Create all widgets used in the WiFi tab."""
         # Layout uses a grid with a journal area on the right
         self.frame.columnconfigure(1, weight=1)
-=======
-        """Create all widgets used in the WiFi tab with a two-column grid layout."""
-        # Layout in two columns: controls on the left, visualisation on the right
-        self.frame.columnconfigure(0, weight=0)
-        self.frame.columnconfigure(1, weight=1)
-        self.frame.rowconfigure(0, weight=1)
->>>>>>> a3479cb4
+
 
         self.control_frame = ttk.LabelFrame(self.frame, text="Contr\u00f4les", padding=10)
         self.control_frame.grid(row=0, column=0, sticky="ns", padx=5, pady=5)
@@ -141,11 +135,7 @@
 
         self.viz_frame = ttk.Frame(self.frame)
         self.viz_frame.grid(row=0, column=1, sticky="nsew", padx=5, pady=5)
-<<<<<<< HEAD
-=======
-        self.viz_frame.columnconfigure(0, weight=1)
-        self.viz_frame.rowconfigure(1, weight=1)
->>>>>>> a3479cb4
+
 
         self.scan_frame = ttk.LabelFrame(self.viz_frame, text="R\u00e9seaux d\u00e9tect\u00e9s", padding=5)
         self.scan_frame.grid(row=0, column=0, sticky="ew", padx=5, pady=5)
@@ -157,7 +147,7 @@
             self.scan_tree.column(col, width=100)
         self.scan_tree.pack(fill=tk.BOTH, expand=True)
 
-<<<<<<< HEAD
+
         self.alerts_frame = ttk.LabelFrame(
             self.frame,
             text="\U0001F534 Journal",
@@ -165,10 +155,7 @@
             style="Journal.TLabelframe",
         )
         self.alerts_frame.grid(row=0, column=2, sticky="ns", padx=5, pady=5)
-=======
-        self.alerts_frame = ttk.LabelFrame(self.viz_frame, text="Zones probl\u00e9matiques d\u00e9tect\u00e9es", padding=5)
-        self.alerts_frame.grid(row=2, column=0, sticky="ew", pady=5)
->>>>>>> a3479cb4
+
 
         self.wifi_alert_text = tk.Text(self.alerts_frame, height=4, wrap=tk.WORD)
         wifi_scroll = ttk.Scrollbar(self.alerts_frame, command=self.wifi_alert_text.yview)
