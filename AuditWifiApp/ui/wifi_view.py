--- conflicted
+++ resolved
@@ -59,16 +59,13 @@
         self.stop_button: ttk.Button
         self.scan_button: ttk.Button
         self.export_scan_button: ttk.Button
-<<<<<<< HEAD
+
         self.signal_label: ttk.Label
         self.quality_label: ttk.Label
         self.tx_label: ttk.Label
         self.rx_label: ttk.Label
         self.stats_panel: ttk.LabelFrame
-=======
-        self.fullscreen_button: ttk.Button
-        self.stats_text: tk.Text
->>>>>>> 50f23f76
+
         self.wifi_alert_text: tk.Text
         self.scan_tree: ttk.Treeview
         self.viz_frame: ttk.Frame
@@ -129,21 +126,7 @@
         self.export_scan_button = ttk.Button(self.control_frame, text="\U0001F4C3 Exporter le scan", command=self.export_scan_results, state=tk.DISABLED)
         self.export_scan_button.pack(fill=tk.X, pady=5)
 
-<<<<<<< HEAD
-=======
-        self.fullscreen_button = ttk.Button(
-            self.control_frame,
-            text="\U0001F5D6 Plein \u00e9cran",
-            command=self.open_fullscreen
-        )
-        self.fullscreen_button.pack(fill=tk.X, pady=5)
-
-        stats_frame = ttk.LabelFrame(self.control_frame, text="Statistiques", padding=5)
-        stats_frame.pack(fill=tk.X, pady=10)
-        self.stats_text = tk.Text(stats_frame, height=6, width=30)
-        self.stats_text.pack(fill=tk.X, pady=5)
-
->>>>>>> 50f23f76
+
         self.viz_frame = ttk.Frame(self.frame)
         self.viz_frame.grid(row=0, column=1, sticky="nsew", padx=5, pady=5)
 
