--- conflicted
+++ resolved
@@ -115,19 +115,14 @@
         self.moxa_params_text.configure(yscrollcommand=params_scroll.set)
         self.moxa_params_text.pack(side=tk.LEFT, fill=tk.BOTH, expand=True)
         params_scroll.pack(side=tk.RIGHT, fill=tk.Y)
-<<<<<<< HEAD
+
         ttk.Label(
             params_frame,
             text=(
                 "Indiquez ici tout contexte suppl\u00e9mentaire (ex. roaming=snr). "
                 "Le contenu sera ajout\u00e9 au prompt OpenAI."
             ),
-=======
-        # Hint label for the parameters field
-        ttk.Label(
-            params_frame,
-            text="Indiquez ici tout contexte supplémentaire",
->>>>>>> ae719eb9
+
         ).pack(anchor=tk.W, pady=(5, 0))
 
         cfg_btn_frame = ttk.Frame(right_pane)
@@ -353,7 +348,6 @@
         except Exception as exc:  # pragma: no cover - best effort
             messagebox.showerror("Erreur", f"Impossible d'exporter les donn\u00e9es : {exc}")
 
-<<<<<<< HEAD
 
     def load_example_log(self) -> None:
         """Insert the bundled example log into the input widget."""
@@ -375,5 +369,3 @@
             "Le contenu de \u201cParamètres supplémentaires\u201d est ajouté au prompt OpenAI."
         )
         messagebox.showinfo("Aide", text)
-=======
->>>>>>> ae719eb9
