--- conflicted
+++ resolved
@@ -253,7 +253,7 @@
             pass
 
     def export_data(self) -> None:
-<<<<<<< HEAD
+
         """Export current analysis results to a JSON or PDF file."""
         filepath = filedialog.asksaveasfilename(
             defaultextension=".json",
@@ -283,27 +283,3 @@
             messagebox.showinfo("Export r\u00e9ussi", f"Les r\u00e9sultats ont \u00e9t\u00e9 export\u00e9s vers :\n{filepath}")
         except Exception as exc:  # pragma: no cover - best effort
             messagebox.showerror("Erreur", f"Impossible d'exporter les donn\u00e9es : {exc}")
-=======
-        """Placeholder for compatibility with previous UI."""
-        messagebox.showinfo("Export", "Fonction d'export non impl\u00e9ment\u00e9e pour l'analyse Moxa.")
-
-    def load_example_log(self) -> None:
-        """Insert the bundled example log into the input widget."""
-        try:
-            with open(self.example_log_path, "r", encoding="utf-8") as f:
-                sample = f.read()
-            self.moxa_input.delete("1.0", tk.END)
-            self.moxa_input.insert("1.0", sample)
-        except Exception as exc:  # pragma: no cover - any failure just warns
-            messagebox.showerror("Erreur", f"Impossible de charger l'exemple : {exc}")
-
-    def show_metrics_help(self) -> None:
-        """Display a short description of the metrics used for analysis."""
-        text = (
-            "Les principales métriques analysées sont :\n"
-            "- Handoff time (temps de bascule entre AP).\n"
-            "- Taux de déauthentifications.\n"
-            "- Niveau de SNR et de RSSI."
-        )
-        messagebox.showinfo("Aide", text)
->>>>>>> 0f5242ed
